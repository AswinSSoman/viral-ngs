import os
import os.path

import copy
# imports needed for download_file() and webfile_readlines()
import re
# since py3 split up urllib
try:
    from urllib.request import urlopen
except ImportError:
    from urllib2 import urlopen
shell.executable("/bin/bash")

def set_env_vars():
    import os
    for k,v in config.get('env_vars', {}).items():
        if k not in os.environ:
            os.environ[k] = v

def read_tab_file(fname):
    with open(fname, 'rt') as inf:
        header = [item.strip() for item in inf.readline().strip().rstrip('\n').split('\t')]
        for line in inf:
            row = [item.strip() for item in line.rstrip('\n').split('\t')]
            if len(row) > len(header):
                # truncate the row to the header length, and only include extra items if they are not spaces 
                # (takes care of the case where the user may enter an extra space at the end of a row)
                row = row[:len(header)] + [item for item in row[len(header):] if len(item)]
            assert len(header) == len(row)
            yield dict(zip(header, row))

def read_samples_file(fname, number_of_chromosomes=1, append_chrom_num=False):
    if fname==None:
        return []
    with open(fname, 'rt') as inf:
        for line in inf:
            if not append_chrom_num:
                yield line.strip()
            else:
                line = line.strip()
                for i in range(1, number_of_chromosomes+1):
                    yield line+"-{idx}".format(idx=str(i))

def read_accessions_file(fname):
    if fname==None:
        return []
    with open(fname, 'rt') as inf:
        for line in inf:
            yield line.strip()

def download_file(uriToGet, dest, destFileName=None):
    destDir = os.path.realpath(os.path.expanduser(dest))

    req = urlopen(uriToGet)

    if not destFileName:
        m = re.search('filename="(?P<filename>.+)"', req.info()['Content-Disposition'])

        if m:
            destFileName = m.group("filename")
        else:
            destFileName = "file"

    destPath = os.path.join(destDir, destFileName)

    with open(destPath, "wb") as outf:
        while True:
           chunk = req.read(1024)
           if not chunk: break
           outf.write(chunk)

    return destPath

def webfile_readlines(uriToGet):

    for line in urlopen(uriToGet):#.readlines():
        cleanedLine = line.decode("utf-8").strip()
        if len(cleanedLine) > 0:
            yield cleanedLine


def cfg_dir(cfg_names):
    """Construct a path from components defined in the config file.

    Args:
       cfg_names: a string where the components are space-separated, e.g.
       'data assembly' becomes 'config["data"]+"/"+config["assembly"]
    """

    return os.path.join(*[config.get(c) for c in cfg_names.split()])

def process_cfg_includes(cfg, seen=None, std_include=None):
<<<<<<< HEAD
    '''Add bindings from any (nested) config includes.

    Args:
       cfg: a dictionary representing a config file. Can specify included config files via config entry
         'include_config', which can be a file or a list of files.  (Relative paths are interpreted
         relative to the current directory, not to the location of any config file).
         Bindings from cfg override any bindings from config files it includes.

       seen: set of config files already loaded (to catch circular includes)
       std_include: the standard config file from the viral-ngs code checkout, pipes/config.yaml .
    '''
    print('process_cfg_includes: cfg={} seen={} std_include={}'.format(cfg, seen, std_include))
=======
    '''Add bindings from any (nested) config includes'''
>>>>>>> 9db0023a
    if seen is None: seen = set()
    seenOrig = copy.deepcopy(seen)
    result=dict()

    def make_list(x): return [x] if isinstance(x,str) else x

    def merge_dicts(old,new):
<<<<<<< HEAD
        """Return a new dict with entries from both dicts `old` and `new`. 
           If both have an entry, one from `new` is used."""
=======
>>>>>>> 9db0023a
        result=dict()
        result.update(old)
        result.update(new)
        return result

    def do_update(old,new):
<<<<<<< HEAD
        """Merge two dicts, with entries from `new` taking priority.  If special entry `env_vars` exists in both,
        the two entries will be merged in the results, with `env_vars` mappings from `new` taking priority.
        """
=======
>>>>>>> 9db0023a
        result = merge_dicts(old,new)
        if 'env_vars' in old and 'env_vars' in new:
            result['env_vars']=merge_dicts(old['env_vars'],new['env_vars'])
        return result

    cfg_includes=[]
    if std_include: cfg_includes += [std_include]
    cfg_includes += make_list(cfg.get('include_config', []))

    for incl_cfg in cfg_includes:
        assert os.path.isfile(incl_cfg), "Included config file does not exist: {}".format(incl_cfg)
<<<<<<< HEAD
        assert os.path.realpath(incl_cfg) not in seen, \
            "Circular config include: {} already seen (seen={})".format(incl_cfg,seen)
=======
        assert os.path.realpath(incl_cfg) not in seen, "Circular config include: {} already seen (seen={})".format(incl_cfg,seen)
>>>>>>> 9db0023a
        seen.add(os.path.realpath(incl_cfg))
        result = do_update(result,load_cfg(incl_cfg, seen))

    result = do_update(result, cfg)
    return result
    

def load_cfg(f, seen):
    '''Load a config file, including any includes'''
    with open(f) as cfg_f:
        return process_cfg_includes(yaml.safe_load(cfg_f) or dict(), seen)


<|MERGE_RESOLUTION|>--- conflicted
+++ resolved
@@ -78,7 +78,6 @@
         if len(cleanedLine) > 0:
             yield cleanedLine
 
-
 def cfg_dir(cfg_names):
     """Construct a path from components defined in the config file.
 
@@ -90,7 +89,6 @@
     return os.path.join(*[config.get(c) for c in cfg_names.split()])
 
 def process_cfg_includes(cfg, seen=None, std_include=None):
-<<<<<<< HEAD
     '''Add bindings from any (nested) config includes.
 
     Args:
@@ -102,10 +100,6 @@
        seen: set of config files already loaded (to catch circular includes)
        std_include: the standard config file from the viral-ngs code checkout, pipes/config.yaml .
     '''
-    print('process_cfg_includes: cfg={} seen={} std_include={}'.format(cfg, seen, std_include))
-=======
-    '''Add bindings from any (nested) config includes'''
->>>>>>> 9db0023a
     if seen is None: seen = set()
     seenOrig = copy.deepcopy(seen)
     result=dict()
@@ -113,23 +107,17 @@
     def make_list(x): return [x] if isinstance(x,str) else x
 
     def merge_dicts(old,new):
-<<<<<<< HEAD
         """Return a new dict with entries from both dicts `old` and `new`. 
            If both have an entry, one from `new` is used."""
-=======
->>>>>>> 9db0023a
         result=dict()
         result.update(old)
         result.update(new)
         return result
 
     def do_update(old,new):
-<<<<<<< HEAD
         """Merge two dicts, with entries from `new` taking priority.  If special entry `env_vars` exists in both,
         the two entries will be merged in the results, with `env_vars` mappings from `new` taking priority.
         """
-=======
->>>>>>> 9db0023a
         result = merge_dicts(old,new)
         if 'env_vars' in old and 'env_vars' in new:
             result['env_vars']=merge_dicts(old['env_vars'],new['env_vars'])
@@ -141,12 +129,8 @@
 
     for incl_cfg in cfg_includes:
         assert os.path.isfile(incl_cfg), "Included config file does not exist: {}".format(incl_cfg)
-<<<<<<< HEAD
         assert os.path.realpath(incl_cfg) not in seen, \
             "Circular config include: {} already seen (seen={})".format(incl_cfg,seen)
-=======
-        assert os.path.realpath(incl_cfg) not in seen, "Circular config include: {} already seen (seen={})".format(incl_cfg,seen)
->>>>>>> 9db0023a
         seen.add(os.path.realpath(incl_cfg))
         result = do_update(result,load_cfg(incl_cfg, seen))
 
