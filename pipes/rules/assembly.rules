"""
    This is a basic framework for assembly of viral genomes, currently
    tailored for EBOV. Some generalization work needed to expand this
    to generic viral genomes with an arbitrary number of segments/chromosomes.
"""

__author__ = 'Kristian Andersen <andersen@broadinstitute.org>, Daniel Park <dpark@broadinstitute.org>'

from snakemake.utils import makedirs
import os, os.path, time, shutil


rule all_assemble:
    input:
        # create final assemblies for all samples
        expand("{data_dir}/{subdir}/{sample}.fasta",
            data_dir=config["data_dir"], subdir=config["subdirs"]["assembly"],
            sample=read_samples_file(config["samples_assembly"])),
        # create BAMs of aligned reads to own consensus
        expand("{data_dir}/{subdir}/{sample}.bam",
            data_dir=config["data_dir"], subdir=config["subdirs"]["align_self"],
            sample=read_samples_file(config["samples_assembly"]))
    params: LSF="-N"

rule all_assemble_failures:
    input:
        expand("{data_dir}/{subdir}/{sample}.fasta",
            data_dir=config["data_dir"], subdir=config["subdirs"]["assembly"],
            sample=read_samples_file(config.get("samples_assembly_failures")))
    params: LSF="-N"



rule assemble_trinity:
    ''' This step runs the Trinity assembler.
        First trim reads with trimmomatic, rmdup with prinseq,
        and random subsample to no more than 100k reads.
    '''
    input:  config["data_dir"]+'/'+config["subdirs"]["per_sample"]+'/{sample}.taxfilt.bam'
    output: config["tmp_dir"] +'/'+config["subdirs"]["assembly"]+'/{sample}.assembly1-trinity.fasta'
    resources: 
            mem=4,
            cores=int(config.get("number_of_threads", 1))
    params: LSF=config.get('LSF_queues', {}).get('short', '-W 4:00'),
            UGER=config.get('UGER_queues', {}).get('short', '-q short'),
            n_reads=str(config["trinity_n_reads"]),
            logid="{sample}",
            clipDb=config["trim_clip_db"],
            subsamp_bam=config["tmp_dir"]+'/'+config["subdirs"]["assembly"]+'/{sample}.subsamp.bam',
            numThreads=str(config.get("number_of_threads", 1))
    run:
            makedirs(expand("{dir}/{subdir}",
                dir=[config["data_dir"],config["tmp_dir"]],
                subdir=config["subdirs"]["assembly"]))
            shell("{config[bin_dir]}/assembly.py assemble_trinity {input} {params.clipDb} {output} --n_reads={params.n_reads} --outReads {params.subsamp_bam} --threads {params.numThreads}")

rule orient_and_impute:
    ''' This step cleans up the Trinity assembly with a known reference genome.
        order_and_orient (MUMmer): take the de novo assembly,
            align them to the known reference genome, switch it to the same
            strand as the reference, and produce chromosome-level assemblies
            (with runs of N's in between the de novo contigs).
        filter_short_seqs: Fail on assemblies that come out to
            < 15kb or < 95% unambiguous.
        impute_from_reference: trim off anything at the end that exceeds
            the length of the known reference assembly.  We also replace all
            Ns and everything within 55bp of the chromosome ends with the
            reference sequence.  This is clearly incorrect consensus sequence,
            but it allows downstream steps to map reads in parts of the genome
            that would otherwise be Ns, and we will correct all of the inferred
            positions with two steps of read-based refinement (below), and
            revert positions back to Ns where read support is lacking.  The
            de novo step is still important because it allows for significant
            structural / indel changes (or significant substitution distances)
            which will be captured in this output.
    '''
    input:  
<<<<<<< HEAD
        config["tmpDir"]+'/'+config["subdirs"]["assembly"]+'/{sample}.assembly1-trinity.fasta',
        expand( '{refDir}/'+'{ref_name}.fasta', refDir=config["ref_genome"], ref_name=config["ref_genome_file_prefix"] )
    output: config["tmpDir"]+'/'+config["subdirs"]["assembly"]+'/{sample}.assembly3-modify.fasta'
    resources: mem=4
=======
        config["tmp_dir"]+'/'+config["subdirs"]["assembly"]+'/{sample}.assembly1-trinity.fasta',
        expand( '{refDir}/'+'{ref_name}.fasta', refDir=config["ref_genome_dir"], ref_name="reference" )
    output: config["tmp_dir"]+'/'+config["subdirs"]["assembly"]+'/{sample}.assembly3-modify.fasta'
    resources: mem=3
>>>>>>> db079e39
    params: LSF=config.get('LSF_queues', {}).get('short', '-W 4:00'),
            UGER=config.get('UGER_queues', {}).get('short', '-q short'),
            refGenome=os.path.join(config["ref_genome_dir"],"reference"+".fasta"),
            # length should be defined as a fraction/percentage cutoff, relative to 
            # reference length for a given sequence. float is in the config.json file
            length = str(config["assembly_min_length_fraction_of_reference"]),
            min_unambig = str(config["assembly_min_unambig"]),
            renamed_prefix="",
            replace_length="55",
            logid="{sample}",
<<<<<<< HEAD
            scaffolded_fasta=config["tmpDir"]+'/'+config["subdirs"]["assembly"]+'/{sample}.assembly2-scaffolded.fasta'
    run:
            shell("{config[binDir]}/assembly.py order_and_orient {input[0]} {params.refGenome} {params.scaffolded_fasta}")
            shell("{config[binDir]}/assembly.py impute_from_reference {params.scaffolded_fasta} {params.refGenome} {output} --newName {params.renamed_prefix}{wildcards.sample} --replaceLength {params.replace_length} --minLengthFraction {params.length} --minUnambig {params.min_unambig}")
=======
            vfat_fasta=config["tmp_dir"]+'/'+config["subdirs"]["assembly"]+'/{sample}.assembly2-vfat.fasta',
            subsamp_bam=config["tmp_dir"]+'/'+config["subdirs"]["assembly"]+'/{sample}.subsamp.bam'
    run:
            shell("{config[bin_dir]}/assembly.py order_and_orient {input[0]} {params.refGenome} {params.vfat_fasta} --inReads {params.subsamp_bam}")
            shell("{config[bin_dir]}/assembly.py impute_from_reference {params.vfat_fasta} {params.refGenome} {output} --newName {params.renamed_prefix}{wildcards.sample} --replaceLength {params.replace_length} --minLengthFraction {params.length} --minUnambig {params.min_unambig}")
>>>>>>> db079e39

rule refine_assembly_1:
    ''' This a first pass refinement step where we take the scaffolded assembly,
        align all reads back to it, and modify the assembly to the majority
        allele at each position based on read pileups.
        This step now considers both SNPs as well as indels called by GATK
        and will correct the consensus based on GATK calls.
        Reads are aligned with Novoalign with permissive mapping thresholds,
        then PCR duplicates are removed with Picard (in order to debias the
        allele counts in the pileups), and realigned with GATK's
        IndelRealigner (in order to call indels).
        Output FASTA file is indexed for Picard, Samtools, and Novoalign.
    '''
    input:  config["tmp_dir"] +'/'+config["subdirs"]["assembly"]+'/{sample}.assembly3-modify.fasta',
            config["data_dir"]+'/'+config["subdirs"]["per_sample"]+'/{sample}.cleaned.bam'
    output: config["tmp_dir"] +'/'+config["subdirs"]["assembly"]+'/{sample}.assembly4-refined.fasta',
            config["tmp_dir"] +'/'+config["subdirs"]["assembly"]+'/{sample}.assembly3.vcf.gz'
    resources: 
            mem=7,
            cores=int(config.get("number_of_threads", 1))
    params: LSF=config.get('LSF_queues', {}).get('short', '-W 4:00'),
            UGER=config.get('UGER_queues', {}).get('long', '-q long'),
            logid="{sample}",
            novoalign_options = "-r Random -l 30 -g 40 -x 20 -t 502",
            min_coverage = "2",
            numThreads=str(config.get("number_of_threads", 1))
    shell:  "{config[bin_dir]}/assembly.py refine_assembly {input} {output[0]} --outVcf {output[1]} --min_coverage {params.min_coverage} --novo_params '{params.novoalign_options}' --threads {params.numThreads}"

rule refine_assembly_2:
    ''' This a second pass refinement step very similar to the first.
        The only differences are that Novoalign mapping parameters are
        more conservative and the input consensus sequence has already
        been refined once. We also require higher minimum read coverage
        (3 instead of 2) in order to call a non-ambiguous base.
        The output of this step is the final assembly for this sample.
        Final FASTA file is indexed for Picard, Samtools, and Novoalign.
    '''
    input:  config["tmp_dir"] +'/'+config["subdirs"]["assembly"]+'/{sample}.assembly4-refined.fasta',
            config["data_dir"]+'/'+config["subdirs"]["per_sample"]+'/{sample}.cleaned.bam'
    output: config["data_dir"]+'/'+config["subdirs"]["assembly"]+'/{sample}.fasta',
            config["tmp_dir"] +'/'+config["subdirs"]["assembly"]+'/{sample}.assembly4.vcf.gz'
    resources: 
            mem=7,
            cores=int(config.get("number_of_threads", 1))
    params: LSF=config.get('LSF_queues', {}).get('short', '-W 4:00'),
            UGER=config.get('UGER_queues', {}).get('long', '-q long'),
            logid="{sample}",
            novoalign_options = "-r Random -l 40 -g 40 -x 20 -t 100",
            min_coverage = "3",
            numThreads=str(config.get("number_of_threads", 1))
    shell:  "{config[bin_dir]}/assembly.py refine_assembly {input} {output[0]} --outVcf {output[1]} --min_coverage {params.min_coverage} --novo_params '{params.novoalign_options}' --threads {params.numThreads}"

rule map_reads_to_self:
    ''' After the final assembly is produced, we also produce BAM files with all reads
        mapped back to its own consensus.  Outputs several BAM files, sorted and indexed:
            {sample}.bam        - all raw reads aligned to self
            {sample}.mapped.bam - only mapped reads, duplicates removed by Picard,
                                  realigned with GATK IndelRealigner
    '''
    input:  config["data_dir"]+'/'+config["subdirs"]["per_sample"]+'/{sample}.cleaned.bam',
            config["data_dir"]+'/'+config["subdirs"]["assembly"]+'/{sample}.fasta'
    output: config["data_dir"]+'/'+config["subdirs"]["align_self"]+'/{sample}.bam',
            config["data_dir"]+'/'+config["subdirs"]["align_self"]+'/{sample}.mapped.bam'
    resources: 
            mem=4,
            cores=int(config.get("number_of_threads", 1))
    params: LSF=config.get('LSF_queues', {}).get('short', '-W 4:00'),
            UGER=config.get('UGER_queues', {}).get('long', '-q long'),
            logid="{sample}",
            novoalign_options = "-r Random -l 40 -g 40 -x 20 -t 100 -k -c 3",
            numThreads=str(config.get("number_of_threads", 1))
    run:
            makedirs([os.path.join(config["data_dir"], config["subdirs"]["align_self"]),
                os.path.join(config["reports_dir"], "assembly")])
            shell("{config[bin_dir]}/read_utils.py align_and_fix {input} --outBamAll {output[0]} --outBamFiltered {output[1]} --novoalign_options '{params.novoalign_options}' --threads {params.numThreads}")<|MERGE_RESOLUTION|>--- conflicted
+++ resolved
@@ -75,17 +75,10 @@
             which will be captured in this output.
     '''
     input:  
-<<<<<<< HEAD
-        config["tmpDir"]+'/'+config["subdirs"]["assembly"]+'/{sample}.assembly1-trinity.fasta',
-        expand( '{refDir}/'+'{ref_name}.fasta', refDir=config["ref_genome"], ref_name=config["ref_genome_file_prefix"] )
-    output: config["tmpDir"]+'/'+config["subdirs"]["assembly"]+'/{sample}.assembly3-modify.fasta'
-    resources: mem=4
-=======
         config["tmp_dir"]+'/'+config["subdirs"]["assembly"]+'/{sample}.assembly1-trinity.fasta',
         expand( '{refDir}/'+'{ref_name}.fasta', refDir=config["ref_genome_dir"], ref_name="reference" )
     output: config["tmp_dir"]+'/'+config["subdirs"]["assembly"]+'/{sample}.assembly3-modify.fasta'
     resources: mem=3
->>>>>>> db079e39
     params: LSF=config.get('LSF_queues', {}).get('short', '-W 4:00'),
             UGER=config.get('UGER_queues', {}).get('short', '-q short'),
             refGenome=os.path.join(config["ref_genome_dir"],"reference"+".fasta"),
@@ -96,18 +89,10 @@
             renamed_prefix="",
             replace_length="55",
             logid="{sample}",
-<<<<<<< HEAD
-            scaffolded_fasta=config["tmpDir"]+'/'+config["subdirs"]["assembly"]+'/{sample}.assembly2-scaffolded.fasta'
+            scaffolded_fasta=config["tmp_dir"]+'/'+config["subdirs"]["assembly"]+'/{sample}.assembly2-scaffolded.fasta'
     run:
-            shell("{config[binDir]}/assembly.py order_and_orient {input[0]} {params.refGenome} {params.scaffolded_fasta}")
-            shell("{config[binDir]}/assembly.py impute_from_reference {params.scaffolded_fasta} {params.refGenome} {output} --newName {params.renamed_prefix}{wildcards.sample} --replaceLength {params.replace_length} --minLengthFraction {params.length} --minUnambig {params.min_unambig}")
-=======
-            vfat_fasta=config["tmp_dir"]+'/'+config["subdirs"]["assembly"]+'/{sample}.assembly2-vfat.fasta',
-            subsamp_bam=config["tmp_dir"]+'/'+config["subdirs"]["assembly"]+'/{sample}.subsamp.bam'
-    run:
-            shell("{config[bin_dir]}/assembly.py order_and_orient {input[0]} {params.refGenome} {params.vfat_fasta} --inReads {params.subsamp_bam}")
-            shell("{config[bin_dir]}/assembly.py impute_from_reference {params.vfat_fasta} {params.refGenome} {output} --newName {params.renamed_prefix}{wildcards.sample} --replaceLength {params.replace_length} --minLengthFraction {params.length} --minUnambig {params.min_unambig}")
->>>>>>> db079e39
+            shell("{config[bin_dir]}/assembly.py order_and_orient {input[0]} {params.refGenome} {params.scaffolded_fasta}")
+            shell("{config[bin_dir]}/assembly.py impute_from_reference {params.scaffolded_fasta} {params.refGenome} {output} --newName {params.renamed_prefix}{wildcards.sample} --replaceLength {params.replace_length} --minLengthFraction {params.length} --minUnambig {params.min_unambig}")
 
 rule refine_assembly_1:
     ''' This a first pass refinement step where we take the scaffolded assembly,
