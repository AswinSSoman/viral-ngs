"Tools in the 'picard' suite."
import tools

url = 'https://github.com/broadinstitute/picard/releases/download/1.123/' \
        + 'picard-tools-1.123.zip'
# Note: Version 1.123 is latest as of 2014-10-22
picardBroadUnix = '/seq/software/picard/current/bin'

<<<<<<< HEAD
class PicardTools(tools.Tool) :
	"""'Abstract' base class for tools in the picard suite.
	   Subclasses must define class member subtoolName."""
	def __init__(self, install_methods = None) :
		if install_methods == None :
			install_methods = []
			target_rel_path = 'picard-tools-1.123/{}'.format(self.subtoolName)
			install_methods.append(tools.DownloadPackage(url, target_rel_path,
														 require_executability=False))
			#broadUnixPath = picardBroadUnix + '/' + subtoolName
			#install_methods.append(tools.PrexistingUnixCommand(broadUnixPath,
			#												   require_executability=False))
		tools.Tool.__init__(self, install_methods = install_methods)

class MarkDuplicatesTool(PicardTools) :
	subtoolName = 'MarkDuplicates.jar'

class SamToFastqTool(PicardTools) :
	subtoolName = 'SamToFastq.jar'

class SortSamTool(PicardTools) :
	subtoolName = 'SortSam.jar'
=======
class PicardTool(tools.Tool) :
    """'Abstract' base class for tools in the picard suite.
       Subclasses must define class member subtoolName=."""
    def __init__(self, install_methods = None) :
        if install_methods == None :
            install_methods = []
            target_rel_path = 'picard-tools-1.123/{}'.format(self.subtoolName)
            install_methods.append( tools.DownloadPackage(url, target_rel_path,
                require_executability=False))
            #broadUnixPath = picardBroadUnix + '/' + subtoolName
            #install_methods.append(tools.PrexistingUnixCommand(broadUnixPath,
                # require_executability=False))
        tools.Tool.__init__(self, install_methods = install_methods)

class MarkDuplicatesTool(PicardTool) :
    subtoolName = 'MarkDuplicates.jar'

class SamToFastqTool(PicardTool) :
    subtoolName = 'SamToFastq.jar'

class SortSamTool(PicardTool) :
    subtoolName = 'SortSam.jar'
>>>>>>> 2a280c83
<|MERGE_RESOLUTION|>--- conflicted
+++ resolved
@@ -6,50 +6,25 @@
 # Note: Version 1.123 is latest as of 2014-10-22
 picardBroadUnix = '/seq/software/picard/current/bin'
 
-<<<<<<< HEAD
 class PicardTools(tools.Tool) :
-	"""'Abstract' base class for tools in the picard suite.
-	   Subclasses must define class member subtoolName."""
-	def __init__(self, install_methods = None) :
-		if install_methods == None :
-			install_methods = []
-			target_rel_path = 'picard-tools-1.123/{}'.format(self.subtoolName)
-			install_methods.append(tools.DownloadPackage(url, target_rel_path,
-														 require_executability=False))
-			#broadUnixPath = picardBroadUnix + '/' + subtoolName
-			#install_methods.append(tools.PrexistingUnixCommand(broadUnixPath,
-			#												   require_executability=False))
-		tools.Tool.__init__(self, install_methods = install_methods)
-
-class MarkDuplicatesTool(PicardTools) :
-	subtoolName = 'MarkDuplicates.jar'
-
-class SamToFastqTool(PicardTools) :
-	subtoolName = 'SamToFastq.jar'
-
-class SortSamTool(PicardTools) :
-	subtoolName = 'SortSam.jar'
-=======
-class PicardTool(tools.Tool) :
     """'Abstract' base class for tools in the picard suite.
-       Subclasses must define class member subtoolName=."""
+       Subclasses must define class member subtoolName."""
     def __init__(self, install_methods = None) :
         if install_methods == None :
             install_methods = []
             target_rel_path = 'picard-tools-1.123/{}'.format(self.subtoolName)
-            install_methods.append( tools.DownloadPackage(url, target_rel_path,
+            install_methods.append(tools.DownloadPackage(url, target_rel_path,
                 require_executability=False))
             #broadUnixPath = picardBroadUnix + '/' + subtoolName
             #install_methods.append(tools.PrexistingUnixCommand(broadUnixPath,
-                # require_executability=False))
+            #    require_executability=False))
         tools.Tool.__init__(self, install_methods = install_methods)
 
-class MarkDuplicatesTool(PicardTool) :
+class MarkDuplicatesTool(PicardTools) :
     subtoolName = 'MarkDuplicates.jar'
 
-class SamToFastqTool(PicardTool) :
+class SamToFastqTool(PicardTools) :
     subtoolName = 'SamToFastq.jar'
 
-class SortSamTool(PicardTool) :
-    subtoolName = 'SortSam.jar'
->>>>>>> 2a280c83
+class SortSamTool(PicardTools) :
+    subtoolName = 'SortSam.jar'