#!/usr/bin/env python
''' This script contains a number of utilities for viral sequence assembly
    from NGS reads.  Primarily used for Lassa and Ebola virus analysis in
    the Sabeti Lab / Broad Institute Viral Genomics.
'''

__author__ = "dpark@broadinstitute.org, rsealfon@broadinstitute.org"
__commands__ = []

# built-ins
import argparse
import logging
import random
import os
import os.path
import shutil
import subprocess
import glob

try:
    from itertools import zip_longest # pylint: disable=E0611
except ImportError:
    from itertools import izip_longest as zip_longest

# intra-module
import util.cmd
import util.file
import util.vcf
import read_utils
import taxon_filter
import tools
import tools.picard
import tools.samtools
import tools.gatk
import tools.novoalign
import tools.trinity
import tools.mafft
import tools.mummer
import tools.muscle

# third-party
import Bio.AlignIO
import Bio.SeqIO
import Bio.Data.IUPACData

log = logging.getLogger(__name__)


def trim_rmdup_subsamp_reads(inBam, clipDb, outBam, n_reads=100000):
    ''' Take reads through Trimmomatic, Prinseq, and subsampling.
        This should probably move over to read_utils or taxon_filter.
    '''

    # BAM -> fastq
    infq = list(map(util.file.mkstempfname, ['.in.1.fastq', '.in.2.fastq']))
    tools.picard.SamToFastqTool().execute(inBam, infq[0], infq[1])

    # Trimmomatic
    trimfq = list(map(util.file.mkstempfname, ['.trim.1.fastq', '.trim.2.fastq']))
    taxon_filter.trimmomatic(infq[0], infq[1], trimfq[0], trimfq[1], clipDb)
    os.unlink(infq[0])
    os.unlink(infq[1])

    # Prinseq
    rmdupfq = list(map(util.file.mkstempfname, ['.rmdup.1.fastq', '.rmdup.2.fastq']))
    read_utils.rmdup_prinseq_fastq(trimfq[0], rmdupfq[0])
    read_utils.rmdup_prinseq_fastq(trimfq[1], rmdupfq[1])
    os.unlink(trimfq[0])
    os.unlink(trimfq[1])

    # Purge unmated
    purgefq = list(map(util.file.mkstempfname, ['.fix.1.fastq', '.fix.2.fastq']))
    read_utils.purge_unmated(rmdupfq[0], rmdupfq[1], purgefq[0], purgefq[1])
    os.unlink(rmdupfq[0])
    os.unlink(rmdupfq[1])

    # Log count
    with open(purgefq[0], 'rt') as inf:
        n = int(sum(1 for line in inf) / 4)
        log.info("PRE-SUBSAMPLE COUNT: %s read pairs", n)

    # Subsample
    subsampfq = list(map(util.file.mkstempfname, ['.subsamp.1.fastq', '.subsamp.2.fastq']))
    cmd = [os.path.join(util.file.get_scripts_path(), 'subsampler.py'),
           '-n',
           str(n_reads),
           '-mode',
           'p',
           '-in',
           purgefq[0],
           purgefq[1],
           '-out',
           subsampfq[0],
           subsampfq[1],]
    subprocess.check_call(cmd)
    os.unlink(purgefq[0])
    os.unlink(purgefq[1])

    # Fastq -> BAM
    # Note: this destroys RG IDs! We should instead frun the BAM->fastq step in a way
    # breaks out the read groups and perform the above steps in a way that preserves
    # the RG IDs.
    tmp_bam = util.file.mkstempfname('.subsamp.bam')
    tmp_header = util.file.mkstempfname('.header.sam')
    tools.samtools.SamtoolsTool().dumpHeader(inBam, tmp_header)
    if n == 0:
        # FastqToSam cannot deal with empty input
        # but Picard SamFormatConverter can deal with empty files
        opts = ['INPUT=' + tmp_header, 'OUTPUT=' + outBam, 'VERBOSITY=ERROR']
        tools.picard.PicardTools().execute('SamFormatConverter', opts, JVMmemory='50m')
    else:
        tools.picard.FastqToSamTool().execute(subsampfq[0], subsampfq[1], 'Dummy', tmp_bam)
        tools.samtools.SamtoolsTool().reheader(tmp_bam, tmp_header, outBam)
    os.unlink(tmp_bam)
    os.unlink(tmp_header)
    os.unlink(subsampfq[0])
    os.unlink(subsampfq[1])


def parser_trim_rmdup_subsamp(parser=argparse.ArgumentParser()):
    parser.add_argument('inBam', help='Input reads, unaligned BAM format.')
    parser.add_argument('clipDb', help='Trimmomatic clip DB.')
    parser.add_argument(
        'outBam',
        help="""Output reads, unaligned BAM format (currently, read groups and other 
                header information are destroyed in this process).""")
    parser.add_argument('--n_reads',
                        default=100000,
                        type=int,
                        help='Subsample reads to no more than this many pairs. (default %(default)s)')
    util.cmd.common_args(parser, (('loglevel', None), ('version', None), ('tmp_dir', None)))
    util.cmd.attach_main(parser, trim_rmdup_subsamp_reads, split_args=True)
    return parser


__commands__.append(('trim_rmdup_subsamp', parser_trim_rmdup_subsamp))


def assemble_trinity(inBam, outFasta, clipDb, n_reads=100000, outReads=None, JVMmemory=None, threads=1):
    ''' This step runs the Trinity assembler.
        First trim reads with trimmomatic, rmdup with prinseq,
        and random subsample to no more than 100k reads.
    '''
    if outReads:
        subsamp_bam = outReads
    else:
        subsamp_bam = util.file.mkstempfname('.subsamp.bam')

    trim_rmdup_subsamp_reads(inBam, clipDb, subsamp_bam, n_reads=n_reads)
    subsampfq = list(map(util.file.mkstempfname, ['.subsamp.1.fastq', '.subsamp.2.fastq']))
    tools.picard.SamToFastqTool().execute(subsamp_bam, subsampfq[0], subsampfq[1])
    tools.trinity.TrinityTool().execute(subsampfq[0], subsampfq[1], outFasta, JVMmemory=JVMmemory, threads=threads)
    os.unlink(subsampfq[0])
    os.unlink(subsampfq[1])

    if not outReads:
        os.unlink(subsamp_bam)


def parser_assemble_trinity(parser=argparse.ArgumentParser()):
    parser.add_argument('inBam', help='Input unaligned reads, BAM format.')
    parser.add_argument('clipDb', help='Trimmomatic clip DB.')
    parser.add_argument('outFasta', help='Output assembly.')
    parser.add_argument('--n_reads',
                        default=100000,
                        type=int,
                        help='Subsample reads to no more than this many pairs. (default %(default)s)')
    parser.add_argument('--outReads', default=None, help='Save the trimmomatic/prinseq/subsamp reads to a BAM file')
    parser.add_argument('--JVMmemory',
                        default=tools.trinity.TrinityTool.jvm_mem_default,
                        help='JVM virtual memory size (default: %(default)s)')
    parser.add_argument('--threads', default=1, help='Number of threads (default: %(default)s)')
    util.cmd.common_args(parser, (('loglevel', None), ('version', None), ('tmp_dir', None)))
    util.cmd.attach_main(parser, assemble_trinity, split_args=True)
    return parser


__commands__.append(('assemble_trinity', parser_assemble_trinity))


def order_and_orient(inFasta, inReference, outFasta,
        aligner='nucmer', circular=False, breaklen=None,
        min_pct_id=0.6, min_contig_len=200, min_pct_contig_aligned=0.6):
    ''' This step cleans up the de novo assembly with a known reference genome.
        Uses MUMmer (nucmer or promer) to create a reference-based consensus
        sequence of aligned contigs (with runs of N's in between the de novo
        contigs).
    '''
    mummer = tools.mummer.MummerTool()
    trimmed = util.file.mkstempfname('.trimmed.contigs.fasta')
    mummer.trim_contigs(inReference, inFasta, trimmed,
            aligner=aligner, circular=circular, extend=False, breaklen=breaklen,
            min_pct_id=min_pct_id, min_contig_len=min_contig_len,
            min_pct_contig_aligned=min_pct_contig_aligned)
    mummer.scaffold_contigs(inReference, trimmed, outFasta,
            aligner=aligner, circular=circular, extend=True, breaklen=breaklen,
            min_pct_id=min_pct_id, min_contig_len=min_contig_len,
            min_pct_contig_aligned=min_pct_contig_aligned)
    os.unlink(trimmed)
    return 0

def parser_order_and_orient(parser=argparse.ArgumentParser()):
    parser.add_argument('inFasta', help='Input de novo assembly/contigs, FASTA format.')
    parser.add_argument('inReference',
                        help='Reference genome for ordering, orienting, and merging contigs, FASTA format.')
    parser.add_argument('outFasta',
        help="""Output assembly, FASTA format, with the same number of 
                chromosomes as inReference, and in the same order.""")
    parser.add_argument('--aligner',
                        help='nucmer (nucleotide) or promer (six-frame translations) [default: %(default)s]',
                        choices=['nucmer', 'promer'],
                        default='nucmer')
    parser.add_argument("--circular",
                        help="""Allow contigs to wrap around the ends of the chromosome.""",
                        default=False,
                        action="store_true",
                        dest="circular")
    parser.add_argument("--breaklen",
                        help="""Amount to extend alignment clusters by (if --extend).
                        nucmer default 200, promer default 60.""",
                        type=int,
                        default=None,
                        dest="breaklen")
    parser.add_argument("--min_pct_id",
                        type=float,
                        default=0.6,
                        help="minimum percent identity for contig alignment (0.0 - 1.0, default: %(default)s)")
    parser.add_argument("--min_contig_len",
                        type=int,
                        default=200,
                        help="reject contigs smaller than this (default: %(default)s)")
    parser.add_argument("--min_pct_contig_aligned",
                        type=float,
                        default=0.6,
                        help="minimum percent of contig length in alignment (0.0 - 1.0, default: %(default)s)")
    util.cmd.common_args(parser, (('loglevel', None), ('version', None), ('tmp_dir', None)))
    util.cmd.attach_main(parser, order_and_orient, split_args=True)
    return parser

__commands__.append(('order_and_orient', parser_order_and_orient))


class PoorAssemblyError(Exception):
    def __init__(self, chr_idx, seq_len, non_n_count):
        super(PoorAssemblyError, self).__init__(
            'Error: poor assembly quality, chr {}: contig length {}, unambiguous bases {}'.format(
                chr_idx, seq_len, non_n_count))


def impute_from_reference(inFasta, inReference, outFasta, minLengthFraction, minUnambig, replaceLength,
    newName=None, aligner='muscle', index=False):
    '''
        This takes a de novo assembly, aligns against a reference genome, and
        imputes all missing positions (plus some of the chromosome ends)
        with the reference genome. This provides an assembly with the proper
        structure (but potentially wrong sequences in areas) from which
        we can perform further read-based refinement.
        Two steps:
        filter_short_seqs: We then toss out all assemblies that come out to
            < 15kb or < 95% unambiguous and fail otherwise.
        modify_contig: Finally, we trim off anything at the end that exceeds
            the length of the known reference assembly.  We also replace all
            Ns and everything within 55bp of the chromosome ends with the
            reference sequence.  This is clearly incorrect consensus sequence,
            but it allows downstream steps to map reads in parts of the genome
            that would otherwise be Ns, and we will correct all of the inferred
            positions with two steps of read-based refinement (below), and
            revert positions back to Ns where read support is lacking.
        FASTA indexing: output assembly is indexed for Picard, Samtools, Novoalign.
    '''
    tempFastas = []

    pmc = parser_modify_contig(argparse.ArgumentParser())
    assert aligner in ('muscle', 'mafft', 'mummer')

    with open(inFasta, 'r') as asmFastaFile:
        with open(inReference, 'r') as refFastaFile:
            asmFasta = Bio.SeqIO.parse(asmFastaFile, 'fasta')
            refFasta = Bio.SeqIO.parse(refFastaFile, 'fasta')
            for idx, (refSeqObj, asmSeqObj) in enumerate(zip_longest(refFasta, asmFasta)):
                # our zip fails if one file has more seqs than the other
                if not refSeqObj or not asmSeqObj:
                    raise KeyError("inFasta and inReference do not have the same number of sequences.")

                # error if PoorAssembly
                minLength = len(refSeqObj) * minLengthFraction
                non_n_count = unambig_count(asmSeqObj.seq)
                seq_len = len(asmSeqObj)
                if seq_len < minLength or non_n_count < seq_len * minUnambig:
                    raise PoorAssemblyError(idx + 1, seq_len, non_n_count)

                # prepare temp input and output files
                tmpOutputFile = util.file.mkstempfname(prefix='seq-out-{idx}-'.format(idx=idx), suffix=".fasta")
                concat_file = util.file.mkstempfname('.ref_and_actual.fasta')
                ref_file = util.file.mkstempfname('.ref.fasta')
                actual_file = util.file.mkstempfname('.actual.fasta')
                aligned_file = util.file.mkstempfname('.mafft.fasta')
                refName = refSeqObj.id
                with open(concat_file, 'wt') as outf:
                    Bio.SeqIO.write([refSeqObj, asmSeqObj], outf, "fasta")
                with open(ref_file, 'wt') as outf:
                    Bio.SeqIO.write([refSeqObj], outf, "fasta")
                with open(actual_file, 'wt') as outf:
                    Bio.SeqIO.write([asmSeqObj], outf, "fasta")

                # align scaffolded genome to reference (choose one of three aligners)
                if aligner=='mafft':
                    tools.mafft.MafftTool().execute(
                        [ref_file, actual_file], aligned_file,
                        False, True, True, False, False, None)
                elif aligner=='muscle':
                    if len(refSeqObj) > 40000:
                        tools.muscle.MuscleTool().execute(
                            concat_file, aligned_file,
                            quiet=False, maxiters=2, diags=True)
                    else:
                        tools.muscle.MuscleTool().execute(
                            concat_file, aligned_file,
                            quiet=False)
                elif aligner=='mummer':
                    tools.mummer.MummerTool().align_one_to_one(
                        ref_file, actual_file, aligned_file)

                # run modify_contig
                args = [aligned_file, tmpOutputFile, refName,
                    '--call-reference-ns', '--trim-ends',
                    '--replace-5ends', '--replace-3ends',
                    '--replace-length', str(replaceLength),
                    '--replace-end-gaps']
                if newName:
<<<<<<< HEAD
                    # TODO: may need to add/remove the "-idx" for downstream
                    args.extend(['--name', newName + "-" + str(idx + 1)])
=======
                    # renames the segment name "sampleName-idx" where idx is the segment number
                    args.extend(['-n', newName + "-" + str(idx + 1)])

>>>>>>> 561c56b8
                args = pmc.parse_args(args)
                args.func_main(args)

                # clean up
                os.unlink(concat_file)
                os.unlink(ref_file)
                os.unlink(actual_file)
                os.unlink(aligned_file)
                tempFastas.append(tmpOutputFile)

    # merge outputs
    util.file.concat(tempFastas, outFasta)
    for tmpFile in tempFastas:
        os.unlink(tmpFile)

    # Index final output FASTA for Picard/GATK, Samtools, and Novoalign
    if index:
        tools.picard.CreateSequenceDictionaryTool().execute(outFasta, overwrite=True)
        tools.samtools.SamtoolsTool().faidx(outFasta, overwrite=True)
        tools.novoalign.NovoalignTool().index_fasta(outFasta)

    return 0


def parser_impute_from_reference(parser=argparse.ArgumentParser()):
    parser.add_argument(
        'inFasta',
        help='Input assembly/contigs, FASTA format, already ordered, oriented and merged with inReference.')
    parser.add_argument('inReference', help='Reference genome to impute with, FASTA format.')
    parser.add_argument('outFasta', help='Output assembly, FASTA format.')
    parser.add_argument("--newName", default=None, help="rename output chromosome (default: do not rename)")
    parser.add_argument("--minLengthFraction",
                        type=float,
                        default=0.9,
                        help="minimum length for contig, as fraction of reference (default: %(default)s)")
    parser.add_argument("--minUnambig",
                        type=float,
                        default=0.8,
                        help="minimum percentage unambiguous bases for contig (default: %(default)s)")
    parser.add_argument("--replaceLength",
                        type=int,
                        default=0,
                        help="length of ends to be replaced with reference (default: %(default)s)")
    parser.add_argument('--aligner',
                        help="""which method to use to align inFasta to
                        inReference. "muscle" = MUSCLE, "mafft" = MAFFT,
                        "mummer" = nucmer.  [default: %(default)s]""",
                        choices=['muscle', 'mafft', 'mummer'],
                        default='muscle')
    parser.add_argument("--index",
                        help="""Index outFasta for Picard/GATK, Samtools, and Novoalign.""",
                        default=False,
                        action="store_true",
                        dest="index")
    util.cmd.common_args(parser, (('loglevel', None), ('version', None), ('tmp_dir', None)))
    util.cmd.attach_main(parser, impute_from_reference, split_args=True)
    return parser


__commands__.append(('impute_from_reference', parser_impute_from_reference))


def refine_assembly(inFasta, inBam, outFasta,
                    outVcf=None, outBam=None, novo_params='', min_coverage=2,
                    chr_names=None, keep_all_reads=False, JVMmemory=None, threads=1):
    ''' This a refinement step where we take a crude assembly, align
        all reads back to it, and modify the assembly to the majority
        allele at each position based on read pileups.
        This step considers both SNPs as well as indels called by GATK
        and will correct the consensus based on GATK calls.
        Reads are aligned with Novoalign, then PCR duplicates are removed
        with Picard (in order to debias the allele counts in the pileups),
        and realigned with GATK's IndelRealigner (in order to call indels).
        Output FASTA file is indexed for Picard, Samtools, and Novoalign.
    '''
    chr_names = chr_names or []

    # Get tools
    picard_index = tools.picard.CreateSequenceDictionaryTool()
    picard_mkdup = tools.picard.MarkDuplicatesTool()
    samtools = tools.samtools.SamtoolsTool()
    novoalign = tools.novoalign.NovoalignTool()
    gatk = tools.gatk.GATKTool()

    # Create deambiguated genome for GATK
    deambigFasta = util.file.mkstempfname('.deambig.fasta')
    deambig_fasta(inFasta, deambigFasta)
    picard_index.execute(deambigFasta, overwrite=True)
    samtools.faidx(deambigFasta, overwrite=True)

    # Novoalign reads to self
    novoBam = util.file.mkstempfname('.novoalign.bam')
    min_qual = 0 if keep_all_reads else 1
    novoalign.execute(inBam, inFasta, novoBam, options=novo_params.split(), min_qual=min_qual, JVMmemory=JVMmemory)
    rmdupBam = util.file.mkstempfname('.rmdup.bam')
    opts = ['CREATE_INDEX=true']
    if not keep_all_reads:
        opts.append('REMOVE_DUPLICATES=true')
    picard_mkdup.execute([novoBam], rmdupBam, picardOptions=opts, JVMmemory=JVMmemory)
    os.unlink(novoBam)
    realignBam = util.file.mkstempfname('.realign.bam')
    gatk.local_realign(rmdupBam, deambigFasta, realignBam, JVMmemory=JVMmemory, threads=threads)
    os.unlink(rmdupBam)
    if outBam:
        shutil.copyfile(realignBam, outBam)

    # Modify original assembly with VCF calls from GATK
    tmpVcf = util.file.mkstempfname('.vcf.gz')
    tmpFasta = util.file.mkstempfname('.fasta')
    gatk.ug(realignBam, deambigFasta, tmpVcf, JVMmemory=JVMmemory, threads=threads)
    os.unlink(realignBam)
    os.unlink(deambigFasta)
    name_opts = []
    if chr_names:
        name_opts = ['--name'] + chr_names
    main_vcf_to_fasta(parser_vcf_to_fasta().parse_args([
        tmpVcf,
        tmpFasta,
        '--trim_ends',
        '--min_coverage',
        str(min_coverage),
    ] + name_opts))
    if outVcf:
        shutil.copyfile(tmpVcf, outVcf)
        if outVcf.endswith('.gz'):
            shutil.copyfile(tmpVcf + '.tbi', outVcf + '.tbi')
    os.unlink(tmpVcf)
    shutil.copyfile(tmpFasta, outFasta)
    os.unlink(tmpFasta)

    # Index final output FASTA for Picard/GATK, Samtools, and Novoalign
    picard_index.execute(outFasta, overwrite=True)
    samtools.faidx(outFasta, overwrite=True)
    novoalign.index_fasta(outFasta)
    return 0


def parser_refine_assembly(parser=argparse.ArgumentParser()):
    parser.add_argument('inFasta',
                        help='Input assembly, FASTA format, pre-indexed for Picard, Samtools, and Novoalign.')
    parser.add_argument('inBam', help='Input reads, unaligned BAM format.')
    parser.add_argument('outFasta',
                        help='Output refined assembly, FASTA format, indexed for Picard, Samtools, and Novoalign.')
    parser.add_argument(
        '--outBam',
        default=None,
        help='Reads aligned to inFasta. Unaligned and duplicate reads have been removed. GATK indel realigned.')
    parser.add_argument('--outVcf', default=None, help='GATK genotype calls for genome in inFasta coordinate space.')
    parser.add_argument('--min_coverage',
                        default=3,
                        type=int,
                        help='Minimum read coverage required to call a position unambiguous.')
    parser.add_argument('--novo_params',
                        default='-r Random -l 40 -g 40 -x 20 -t 100',
                        help='Alignment parameters for Novoalign.')
    parser.add_argument("--chr_names",
                        dest="chr_names",
                        nargs="*",
                        help="Rename all output chromosomes (default: retain original chromosome names)",
                        default=[])
    parser.add_argument("--keep_all_reads",
                        help="""Retain all reads in BAM file? Default is to remove unaligned and duplicate reads.""",
                        default=False,
                        action="store_true",
                        dest="keep_all_reads")
    parser.add_argument('--JVMmemory',
                        default=tools.gatk.GATKTool.jvmMemDefault,
                        help='JVM virtual memory size (default: %(default)s)')
    parser.add_argument('--threads', default=1, help='Number of threads (default: %(default)s)')
    util.cmd.common_args(parser, (('loglevel', None), ('version', None), ('tmp_dir', None)))
    util.cmd.attach_main(parser, refine_assembly, split_args=True)
    return parser


__commands__.append(('refine_assembly', parser_refine_assembly))


def unambig_count(seq):
    unambig = set(('A', 'T', 'C', 'G'))
    return sum(1 for s in seq if s.upper() in unambig)


def parser_filter_short_seqs(parser=argparse.ArgumentParser()):
    parser.add_argument("inFile", help="input sequence file")
    parser.add_argument("minLength", help="minimum length for contig", type=int)
    parser.add_argument("minUnambig", help="minimum percentage unambiguous bases for contig", type=float)
    parser.add_argument("outFile", help="output file")
    parser.add_argument("-f", "--format", help="Format for input sequence (default: %(default)s)", default="fasta")
    parser.add_argument("-of",
                        "--output-format",
                        help="Format for output sequence (default: %(default)s)",
                        default="fasta")
    util.cmd.common_args(parser, (('loglevel', None), ('version', None)))
    util.cmd.attach_main(parser, main_filter_short_seqs)
    return parser


def main_filter_short_seqs(args):
    '''Check sequences in inFile, retaining only those that are at least minLength'''
    # orig by rsealfon, edited by dpark
    # TO DO: make this more generalized to accept multiple minLengths (for multiple chromosomes/segments)
    with util.file.open_or_gzopen(args.inFile) as inf:
        with util.file.open_or_gzopen(args.outFile, 'w') as outf:
            Bio.SeqIO.write(
                [s for s in Bio.SeqIO.parse(inf, args.format)
                 if len(s) >= args.minLength and unambig_count(s.seq) >= len(s) * args.minUnambig
                ], outf, args.output_format)
    return 0


__commands__.append(('filter_short_seqs', parser_filter_short_seqs))


def parser_modify_contig(parser=argparse.ArgumentParser()):
    parser.add_argument("input", help="input alignment of reference and contig (should contain exactly 2 sequences)")
    parser.add_argument("output", help="Destination file for modified contigs")
    parser.add_argument("ref", help="reference sequence name (exact match required)")
    parser.add_argument("-n",
                        "--name",
                        type=str,
                        help="fasta header output name (default: existing header)",
                        default=None)
    parser.add_argument("-cn",
                        "--call-reference-ns",
                        help="""should the reference sequence be called if there is an
        N in the contig and a more specific base in the reference (default: %(default)s)""",
                        default=False,
                        action="store_true",
                        dest="call_reference_ns")
    parser.add_argument("-t",
                        "--trim-ends",
                        help="should ends of contig.fasta be trimmed to length of reference (default: %(default)s)",
                        default=False,
                        action="store_true",
                        dest="trim_ends")
    parser.add_argument("-r5",
                        "--replace-5ends",
                        help="should the 5'-end of contig.fasta be replaced by reference (default: %(default)s)",
                        default=False,
                        action="store_true",
                        dest="replace_5ends")
    parser.add_argument("-r3",
                        "--replace-3ends",
                        help="should the 3'-end of contig.fasta be replaced by reference (default: %(default)s)",
                        default=False,
                        action="store_true",
                        dest="replace_3ends")
    parser.add_argument("-l",
                        "--replace-length",
                        help="length of ends to be replaced (if replace-ends is yes) (default: %(default)s)",
                        default=10,
                        type=int)
    parser.add_argument("-f", "--format", help="Format for input alignment (default: %(default)s)", default="fasta")
    parser.add_argument(
        "-r",
        "--replace-end-gaps",
        help="Replace gaps at the beginning and end of the sequence with reference sequence (default: %(default)s)",
        default=False,
        action="store_true",
        dest="replace_end_gaps")
    parser.add_argument("-rn",
                        "--remove-end-ns",
                        help="Remove leading and trailing N's in the contig (default: %(default)s)",
                        default=False,
                        action="store_true",
                        dest="remove_end_ns")
    parser.add_argument("-ca",
                        "--call-reference-ambiguous",
                        help="""should the reference sequence be called if the contig seq is ambiguous and
        the reference sequence is more informative & consistant with the ambiguous base
        (ie Y->C) (default: %(default)s)""",
                        default=False,
                        action="store_true",
                        dest="call_reference_ambiguous")
    util.cmd.common_args(parser, (('tmp_dir', None), ('loglevel', None), ('version', None)))
    util.cmd.attach_main(parser, main_modify_contig)
    return parser


def main_modify_contig(args):
    ''' Modifies an input contig. Depending on the options
        selected, can replace N calls with reference calls, replace ambiguous
        calls with reference calls, trim to the length of the reference, replace
        contig ends with reference calls, and trim leading and trailing Ns.
        Author: rsealfon.
    '''
    aln = Bio.AlignIO.read(args.input, args.format)

    # TODO?: take list of alignments in, one per chromosome, rather than
    #       single alignment

    if len(aln) != 2:
        raise Exception("alignment does not contain exactly 2 sequences, %s found" % len(aln))
    elif aln[0].name == args.ref:
        ref_idx = 0
        consensus_idx = 1
    elif aln[1].name == args.ref:
        ref_idx = 1
        consensus_idx = 0
    else:
        raise NameError("reference name '%s' not in alignment" % args.ref)

    mc = ContigModifier(str(aln[ref_idx].seq), str(aln[consensus_idx].seq))
    if args.remove_end_ns:
        mc.remove_end_ns()
    if args.call_reference_ns:
        mc.call_reference_ns()
    if args.call_reference_ambiguous:
        mc.call_reference_ambiguous()
    if args.trim_ends:
        mc.trim_ends()
    if args.replace_end_gaps:
        mc.replace_end_gaps()
    if args.replace_5ends:
        mc.replace_5ends(args.replace_length)
    if args.replace_3ends:
        mc.replace_3ends(args.replace_length)

    with open(args.output, "wt") as f:
        if hasattr(args, "name"):
            name = args.name
        else:
            name = aln[consensus_idx].name
        for line in util.file.fastaMaker([(name, mc.get_stripped_consensus())]):
            f.write(line)
    return 0


__commands__.append(('modify_contig', parser_modify_contig))


class ContigModifier(object):
    ''' Initial modifications to Trinity+MUMmer assembly output based on
        MUSCLE alignment to known reference genome
        author: rsealfon
    '''

    def __init__(self, ref, consensus):
        if len(ref) != len(consensus):
            raise Exception("improper alignment")
        self.ref = list(ref)
        self.consensus = list(consensus)
        self.len = len(ref)

    def get_stripped_consensus(self):
        return ''.join(self.consensus).replace('-', '')

    def call_reference_ns(self):
        log.debug("populating N's from reference...")
        for i in range(self.len):
            if self.consensus[i].upper() == "N":
                self.consensus[i] = self.ref[i]

    def call_reference_ambiguous(self):
        ''' This is not normally used by default in our pipeline '''
        log.debug("populating ambiguous bases from reference...")
        for i in range(self.len):
            if self.ref[i].upper() in Bio.Data.IUPACData.ambiguous_dna_values.get(self.consensus[i].upper(), []):
                self.consensus[i] = self.ref[i]

    def trim_ends(self):
        ''' This trims down the consensus so it cannot go beyond the given reference genome '''
        log.debug("trimming ends...")
        for end_iterator in (range(self.len), reversed(range(self.len))):
            for i in end_iterator:
                if self.ref[i] != "-":
                    break
                else:
                    self.consensus[i] = "-"

    def replace_end_gaps(self):
        ''' This fills out the ends of the consensus with reference sequence '''
        log.debug("populating leading and trailing gaps from reference...")
        for end_iterator in (range(self.len), reversed(range(self.len))):
            for i in end_iterator:
                if self.consensus[i] != "-":
                    break
                self.consensus[i] = self.ref[i]

    def replace_5ends(self, replace_length):
        ''' This replaces everything within <replace_length> of the ends of the
            reference genome with the reference genome.
        '''
        log.debug("replacing 5' ends...")
        ct = 0
        for i in range(self.len):
            if self.ref[i] != "-":
                ct = ct + 1
            if ct == replace_length:
                for j in range(i + 1):
                    self.consensus[j] = self.ref[j]
                break

    def replace_3ends(self, replace_length):
        log.debug("replacing 3' ends...")
        ct = 0
        for i in reversed(range(self.len)):
            if self.ref[i] != "-":
                ct = ct + 1
            if ct == replace_length:
                for j in range(i, self.len):
                    self.consensus[j] = self.ref[j]
                break

    def remove_end_ns(self):
        ''' This clips off any N's that begin or end the consensus.
            Not normally used in our pipeline
        '''
        log.debug("removing leading and trailing N's...")
        for end_iterator in (range(self.len), reversed(range(self.len))):
            for i in end_iterator:
                if (self.consensus[i].upper() == "N" or self.consensus[i] == "-"):
                    self.consensus[i] = "-"
                else:
                    break


class MutableSequence(object):

    def __init__(self, name, start, stop, init_seq=None):
        if not (stop >= start >= 1):
            raise IndexError("coords out of bounds")
        if init_seq is None:
            self.seq = list('N' * (stop - start + 1))
        else:
            self.seq = list(init_seq)
        if stop - start + 1 != len(self.seq):
            raise Exception("wrong length")
        self.start = start
        self.stop = stop
        self.name = name
        self.deletions = []

    def modify(self, p, new_base):
        if not (self.start <= p <= self.stop):
            raise IndexError("position out of bounds")
        i = p - self.start
        self.seq[i] = new_base

    def replace(self, start, stop, new_seq):
        if stop > start:
            self.deletions.append((start, stop, new_seq))
        self.__change__(start, stop, new_seq)

    def __change__(self, start, stop, new_seq):
        if not (self.start <= start <= stop <= self.stop):
            raise IndexError("positions out of bounds")
        start -= self.start
        stop -= self.start
        if start == stop:
            self.seq[start] = new_seq
        for i in range(max(stop - start + 1, len(new_seq))):
            if start + i <= stop:
                if i < len(new_seq):
                    if start + i == stop:
                        # new allele is >= ref length, fill out the rest of the bases
                        self.seq[start + i] = new_seq[i:]
                    else:
                        self.seq[start + i] = new_seq[i]
                else:
                    # new allele is shorter than ref, so delete extra bases
                    self.seq[start + i] = ''

    def replay_deletions(self):
        for start, stop, new_seq in self.deletions:
            self.__change__(start, stop, new_seq)

    def emit(self):
        return (self.name, ''.join(self.seq))


def alleles_to_ambiguity(allelelist):
    ''' Convert a list of DNA bases to a single ambiguity base.
        All alleles must be one base long.  '''
    for a in allelelist:
        if len(a) != 1:
            raise Exception("all alleles must be one base long")
    if len(allelelist) == 1:
        return allelelist[0]
    else:
        convert = dict([(tuple(sorted(v)), k) for k, v in Bio.Data.IUPACData.ambiguous_dna_values.items() if k != 'X'])
        key = tuple(sorted(set(a.upper() for a in allelelist)))
        return convert[key]


def vcfrow_parse_and_call_snps(vcfrow, samples, min_dp=0, major_cutoff=0.5, min_dp_ratio=0.0):
    ''' Parse a single row of a VCF file, emit an iterator over each sample,
        call SNP genotypes using custom viral method based on read counts.
    '''
    # process this row
    c = vcfrow[0]
    alleles = [vcfrow[3]] + [a for a in vcfrow[4].split(',') if a not in '.']
    start = int(vcfrow[1])
    stop = start + len(vcfrow[3]) - 1
    format_col = vcfrow[8].split(':')
    format_col = dict((format_col[i], i) for i in range(len(format_col)))
    assert 'GT' in format_col and format_col['GT'] == 0  # required by VCF spec
    assert len(vcfrow) == 9 + len(samples)
    info = [x.split('=') for x in vcfrow[7].split(';') if x != '.']
    info = dict(x for x in info if len(x) == 2)
    info_dp = int(info.get('DP', 0))

    # process each sample
    for i in range(len(samples)):
        sample = samples[i]
        rec = vcfrow[i + 9].split(':')

        # require a minimum read coverage
        if len(alleles) == 1:
            # simple invariant case
            dp = ('DP' in format_col and len(rec) > format_col['DP']) and int(rec[format_col['DP']]) or 0
            if dp < min_dp:
                continue
            geno = alleles
            if info_dp and float(dp) / info_dp < min_dp_ratio:
                log.warn("dropping invariant call at %s:%s-%s %s (%s) due to low DP ratio (%s / %s = %s < %s)", c,
                         start, stop, sample, geno, dp, info_dp, float(dp) / info_dp, min_dp_ratio)
                continue
        else:
            # variant: manually call the highest read count allele if it exceeds a threshold
            assert ('AD' in format_col and len(rec) > format_col['AD'])
            allele_depths = list(map(int, rec[format_col['AD']].split(',')))
            assert len(allele_depths) == len(alleles)
            allele_depths = [(allele_depths[i], alleles[i]) for i in range(len(alleles)) if allele_depths[i] > 0]
            allele_depths = list(reversed(sorted((n, a) for n, a in allele_depths if n >= min_dp)))
            if not allele_depths:
                continue
            dp = sum(n for n, a in allele_depths)

            if allele_depths[0][0] > (dp * major_cutoff):
                # call a single allele at this position if it is a clear winner
                geno = [allele_depths[0][1]]
            else:
                # call multiple alleles at this position if there is no clear winner
                geno = [a for _, a in allele_depths]
        if geno:
            yield (c, start, stop, sample, geno)


def vcf_to_seqs(vcfIter, chrlens, samples, min_dp=0, major_cutoff=0.5, min_dp_ratio=0.0):
    ''' Take a VCF iterator and produce an iterator of chromosome x sample full sequences.'''
    seqs = {}
    cur_c = None
    for vcfrow in vcfIter:
        try:
            for c, start, stop, s, alleles in vcfrow_parse_and_call_snps(
                vcfrow,
                samples,
                min_dp=min_dp,
                major_cutoff=major_cutoff,
                min_dp_ratio=min_dp_ratio):
                # changing chromosome?
                if c != cur_c:
                    if cur_c is not None:
                        # dump the previous chromosome before starting a new one
                        for s in samples:
                            seqs[s].replay_deletions()  # because of the order of VCF rows with indels
                            yield seqs[s].emit()

                    # prepare base sequences for this chromosome
                    cur_c = c
                    for s in samples:
                        name = len(samples) > 1 and ("%s-%s" % (c, s)) or c
                        seqs[s] = MutableSequence(name, 1, chrlens[c])

                # modify sequence for this chromosome/sample/position
                if len(alleles) == 1:
                    # call a single allele
                    seqs[s].replace(start, stop, alleles[0])
                elif all(len(a) == 1 for a in alleles):
                    # call an ambiguous SNP
                    seqs[s].replace(start, stop, alleles_to_ambiguity(alleles))
                else:
                    # mix of indels with no clear winner... force the most popular one
                    seqs[s].replace(start, stop, alleles[0])
        except:
            log.exception("Exception occurred while parsing VCF file.  Row: '%s'", vcfrow)
            raise

    # at the end, dump the last chromosome
    if cur_c is not None:
        for s in samples:
            seqs[s].replay_deletions()  # because of the order of VCF rows with indels
            yield seqs[s].emit()


def parser_vcf_to_fasta(parser=argparse.ArgumentParser()):
    parser.add_argument("inVcf", help="Input VCF file")
    parser.add_argument("outFasta", help="Output FASTA file")
    parser.add_argument("--trim_ends",
                        action="store_true",
                        dest="trim_ends",
                        default=False,
                        help="""If specified, we will strip off continuous runs of N's from the beginning
        and end of the sequences before writing to output.  Interior N's will not be
        changed.""")
    parser.add_argument("--min_coverage",
                        dest="min_dp",
                        type=int,
                        help="""Specify minimum read coverage (with full agreement) to make a call.
        [default: %(default)s]""",
                        default=3)
    parser.add_argument("--major_cutoff",
                        dest="major_cutoff",
                        type=float,
                        help="""If the major allele is present at a frequency higher than this cutoff,
        we will call an unambiguous base at that position.  If it is equal to or below
        this cutoff, we will call an ambiguous base representing all possible alleles at
        that position. [default: %(default)s]""",
                        default=0.5)
    parser.add_argument("--min_dp_ratio",
                        dest="min_dp_ratio",
                        type=float,
                        help="""The input VCF file often reports two read depth values (DP)--one for
        the position as a whole, and one for the sample in question.  We can optionally
        reject calls in which the sample read count is below a specified fraction of the
        total read count.  This filter will not apply to any sites unless both DP values
        are reported.  [default: %(default)s]""",
                        default=0.0)
    parser.add_argument("--name",
                        dest="name",
                        nargs="*",
                        help="output sequence names (default: reference names in VCF file)",
                        default=[])
    util.cmd.common_args(parser, (('loglevel', None), ('version', None)))
    util.cmd.attach_main(parser, main_vcf_to_fasta)
    return parser


def main_vcf_to_fasta(args):
    ''' Take input genotypes (VCF) and construct a consensus sequence
        (fasta) by using majority-read-count alleles in the VCF.
        Genotypes in the VCF will be ignored--we will use the allele
        with majority read support (or an ambiguity base if there is no clear majority).
        Uncalled positions will be emitted as N's.
        Author: dpark.
    '''
    assert args.min_dp >= 0
    assert 0.0 <= args.major_cutoff < 1.0

    with util.vcf.VcfReader(args.inVcf) as vcf:
        chrlens = dict(vcf.chrlens())
        samples = vcf.samples()

    assert len(samples) == 1, """Multiple sample columns were found in the intermediary VCF file
        of the refine_assembly step, suggesting multiple sample names are present
        upstream in the BAM file. Please correct this so there is only one sample in the BAM file."""

    with open(args.outFasta, 'wt') as outf:
        chr_idx = 0
        for header, seq in vcf_to_seqs(util.file.read_tabfile(args.inVcf),
                                       chrlens,
                                       samples,
                                       min_dp=args.min_dp,
                                       major_cutoff=args.major_cutoff,
                                       min_dp_ratio=args.min_dp_ratio):
            if args.trim_ends:
                seq = seq.strip('Nn')
            if args.name:
                header = args.name[chr_idx % len(args.name)]
            for line in util.file.fastaMaker([(header, seq)]):
                outf.write(line)

    # done
    log.info("done")
    return 0


__commands__.append(('vcf_to_fasta', parser_vcf_to_fasta))


def parser_trim_fasta(parser=argparse.ArgumentParser()):
    parser.add_argument("inFasta", help="Input fasta file")
    parser.add_argument("outFasta", help="Output (trimmed) fasta file")
    util.cmd.common_args(parser, (('loglevel', None), ('version', None)))
    util.cmd.attach_main(parser, trim_fasta, split_args=True)
    return parser


def trim_fasta(inFasta, outFasta):
    ''' Take input sequences (fasta) and trim any continuous sections of
        N's from the ends of them.  Write trimmed sequences to an output fasta file.
    '''
    with open(outFasta, 'wt') as outf:
        with open(inFasta, 'rt') as inf:
            for record in Bio.SeqIO.parse(inf, 'fasta'):
                for line in util.file.fastaMaker([(record.id, str(record.seq).strip('Nn'))]):
                    outf.write(line)
    log.info("done")
    return 0


__commands__.append(('trim_fasta', parser_trim_fasta))


def deambig_base(base):
    ''' Take a single base (possibly a IUPAC ambiguity code) and return a random
        non-ambiguous base from among the possibilities '''
    return random.choice(Bio.Data.IUPACData.ambiguous_dna_values[base.upper()])


def deambig_fasta(inFasta, outFasta):
    ''' Take input sequences (fasta) and replace any ambiguity bases with a
        random unambiguous base from among the possibilities described by the ambiguity
        code.  Write output to fasta file.
    '''
    with util.file.open_or_gzopen(outFasta, 'wt') as outf:
        with util.file.open_or_gzopen(inFasta, 'rt') as inf:
            for record in Bio.SeqIO.parse(inf, 'fasta'):
                for line in util.file.fastaMaker([(record.id, ''.join(map(deambig_base, str(record.seq))))]):
                    outf.write(line)
    return 0


def parser_deambig_fasta(parser=argparse.ArgumentParser()):
    parser.add_argument("inFasta", help="Input fasta file")
    parser.add_argument("outFasta", help="Output fasta file")
    util.cmd.common_args(parser, (('loglevel', None), ('version', None)))
    util.cmd.attach_main(parser, deambig_fasta, split_args=True)
    return parser


__commands__.append(('deambig_fasta', parser_deambig_fasta))


def vcf_dpdiff(vcfs):
    for vcf in vcfs:
        with util.vcf.VcfReader(vcf) as v:
            samples = v.samples()
        assert len(samples) == 1
        for row in util.file.read_tabfile(vcf):
            dp1 = int(dict(x.split('=') for x in row[7].split(';') if x != '.').get('DP', 0))
            dp2 = 0
            if 'DP' in row[8].split(':'):
                dpidx = row[8].split(':').index('DP')
                if len(row[9].split(':')) > dpidx:
                    dp2 = int(row[9].split(':')[dpidx])
            ratio = ''
            if dp1:
                ratio = float(dp2) / dp1
            yield (row[0], row[1], samples[0], dp1, dp2, dp1 - dp2, ratio)


def parser_dpdiff(parser=argparse.ArgumentParser()):
    parser.add_argument("inVcfs", help="Input VCF file", nargs='+')
    parser.add_argument("outFile", help="Output flat file")
    util.cmd.common_args(parser, (('loglevel', None), ('version', None)))
    util.cmd.attach_main(parser, dpdiff, split_args=True)
    return parser


def dpdiff(inVcfs, outFile):
    ''' Take input VCF files (all with only one sample each) and report
        on the discrepancies between the two DP fields (one in INFO and one in the
        sample's genotype column).
    '''
    header = ['chr', 'pos', 'sample', 'dp_info', 'dp_sample', 'diff', 'ratio']
    with open(outFile, 'wt') as outf:
        outf.write('#' + '\t'.join(header) + '\n')
        for row in vcf_dpdiff(inVcfs):
            outf.write('\t'.join(map(str, row)) + '\n')
    return 0


__commands__.append(('dpdiff', parser_dpdiff))


def full_parser():
    return util.cmd.make_parser(__commands__, __doc__)


if __name__ == '__main__':
    util.cmd.main_argparse(__commands__, __doc__)<|MERGE_RESOLUTION|>--- conflicted
+++ resolved
@@ -328,14 +328,8 @@
                     '--replace-length', str(replaceLength),
                     '--replace-end-gaps']
                 if newName:
-<<<<<<< HEAD
-                    # TODO: may need to add/remove the "-idx" for downstream
+                    # renames the segment name "sampleName-idx" where idx is the segment number
                     args.extend(['--name', newName + "-" + str(idx + 1)])
-=======
-                    # renames the segment name "sampleName-idx" where idx is the segment number
-                    args.extend(['-n', newName + "-" + str(idx + 1)])
-
->>>>>>> 561c56b8
                 args = pmc.parse_args(args)
                 args.func_main(args)
 
