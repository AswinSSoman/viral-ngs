#!/usr/bin/env python
''' This script contains a number of utilities for viral sequence assembly
    from NGS reads.  Primarily used for Lassa and Ebola virus analysis in
    the Sabeti Lab / Broad Institute Viral Genomics.
'''

__author__ = "dpark@broadinstitute.org, rsealfon@broadinstitute.org"
__commands__ = []

# built-ins
import argparse
import logging
import random
import numpy
import os
import os.path
import shutil
import subprocess
import functools
import operator
import concurrent.futures
import csv

try:
    from itertools import zip_longest    # pylint: disable=E0611
except ImportError:
    from itertools import izip_longest as zip_longest    # pylint: disable=E0611

# intra-module
import util.cmd
import util.file
import util.misc
import util.vcf
import read_utils
import tools
import tools.picard
import tools.samtools
import tools.gatk
import tools.novoalign
import tools.spades
import tools.trimmomatic
import tools.trinity
import tools.mafft
import tools.mummer
import tools.muscle
import tools.gap2seq

# third-party
import Bio.AlignIO
import Bio.SeqIO
import Bio.Data.IUPACData

log = logging.getLogger(__name__)


class DenovoAssemblyError(RuntimeError):

    '''Indicates a failure of the de novo assembly step.  Can indicate an internal error in the assembler, but also
    insufficient input data (for assemblers which cannot report that condition separately).'''

    def __init__(self, reason):
        super(DenovoAssemblyError, self).__init__(reason)


def trim_rmdup_subsamp_reads(inBam, clipDb, outBam, n_reads=100000, trim_opts=None):
    ''' Take reads through Trimmomatic, Prinseq, and subsampling.
        This should probably move over to read_utils.
    '''

    downsamplesam = tools.picard.DownsampleSamTool()
    samtools = tools.samtools.SamtoolsTool()

    if n_reads < 1:
        raise Exception()

    # BAM -> fastq
    infq = list(map(util.file.mkstempfname, ['.in.1.fastq', '.in.2.fastq']))
    tools.picard.SamToFastqTool().execute(inBam, infq[0], infq[1])
    n_input = util.file.count_fastq_reads(infq[0])

    # --- Trimmomatic ---
    trimfq = list(map(util.file.mkstempfname, ['.trim.1.fastq', '.trim.2.fastq']))
    trimfq_unpaired = list(map(util.file.mkstempfname, ['.trim.unpaired.1.fastq', '.trim.unpaired.2.fastq']))
    if n_input == 0:
        for i in range(2):
            shutil.copyfile(infq[i], trimfq[i])
    else:
        tools.trimmomatic.TrimmomaticTool().execute(
            infq[0],
            infq[1],
            trimfq[0],
            trimfq[1],
            clipDb,
            unpairedOutFastq1=trimfq_unpaired[0],
            unpairedOutFastq2=trimfq_unpaired[1],
            **(trim_opts or {})
        )

    n_trim = max(map(util.file.count_fastq_reads, trimfq))    # count is pairs
    n_trim_unpaired = sum(map(util.file.count_fastq_reads, trimfq_unpaired))    # count is individual reads

    # --- Prinseq duplicate removal ---
    # the paired reads from trim, de-duplicated
    rmdupfq = list(map(util.file.mkstempfname, ['.rmdup.1.fastq', '.rmdup.2.fastq']))

    # the unpaired reads from rmdup, de-duplicated with the other singleton files later on
    rmdupfq_unpaired_from_paired_rmdup = list(
        map(util.file.mkstempfname, ['.rmdup.unpaired.1.fastq', '.rmdup.unpaired.2.fastq'])
    )

    prinseq = tools.prinseq.PrinseqTool()
    prinseq.rmdup_fastq_paired(
        trimfq[0],
        trimfq[1],
        rmdupfq[0],
        rmdupfq[1],
        includeUnmated=False,
        unpairedOutFastq1=rmdupfq_unpaired_from_paired_rmdup[0],
        unpairedOutFastq2=rmdupfq_unpaired_from_paired_rmdup[1]
    )

    n_rmdup_paired = max(map(util.file.count_fastq_reads, rmdupfq))    # count is pairs
    n_rmdup = n_rmdup_paired    # count is pairs

    tmp_header = util.file.mkstempfname('.header.sam')
    tools.samtools.SamtoolsTool().dumpHeader(inBam, tmp_header)

    # convert paired reads to bam
    # stub out an empty file if the input fastqs are empty
    tmp_bam_paired = util.file.mkstempfname('.paired.bam')
    if all(os.path.getsize(x) > 0 for x in rmdupfq):
        tools.picard.FastqToSamTool().execute(rmdupfq[0], rmdupfq[1], 'Dummy', tmp_bam_paired)
    else:
        opts = ['INPUT=' + tmp_header, 'OUTPUT=' + tmp_bam_paired, 'VERBOSITY=ERROR']
        tools.picard.PicardTools().execute('SamFormatConverter', opts, JVMmemory='50m')

    n_paired_subsamp = 0
    n_unpaired_subsamp = 0
    n_rmdup_unpaired = 0

    # --- subsampling ---

    # if we have too few paired reads after trimming and de-duplication, we can incorporate unpaired reads to reach the desired count
    if n_rmdup_paired * 2 < n_reads:
        # the unpaired reads from the trim operation, and the singletons from Prinseq
        unpaired_concat = util.file.mkstempfname('.unpaired.fastq')

        # merge unpaired reads from trimmomatic and singletons left over from paired-mode prinseq
        util.file.cat(unpaired_concat, trimfq_unpaired + rmdupfq_unpaired_from_paired_rmdup)

        # remove the earlier singleton files
        for f in trimfq_unpaired + rmdupfq_unpaired_from_paired_rmdup:
            os.unlink(f)

        # the de-duplicated singletons
        unpaired_concat_rmdup = util.file.mkstempfname('.unpaired.rumdup.fastq')
        prinseq.rmdup_fastq_single(unpaired_concat, unpaired_concat_rmdup)
        os.unlink(unpaired_concat)

        n_rmdup_unpaired = util.file.count_fastq_reads(unpaired_concat_rmdup)

        did_include_subsampled_unpaired_reads = True
        # if there are no unpaired reads, simply output the paired reads
        if n_rmdup_unpaired == 0:
            shutil.copyfile(tmp_bam_paired, outBam)
            n_output = samtools.count(outBam)
        else:
            # take pooled unpaired reads and convert to bam
            tmp_bam_unpaired = util.file.mkstempfname('.unpaired.bam')
            tools.picard.FastqToSamTool().execute(unpaired_concat_rmdup, None, 'Dummy', tmp_bam_unpaired)

            tmp_bam_unpaired_subsamp = util.file.mkstempfname('.unpaired.subsamp.bam')
            reads_to_add = (n_reads - (n_rmdup_paired * 2))

            downsamplesam.downsample_to_approx_count(tmp_bam_unpaired, tmp_bam_unpaired_subsamp, reads_to_add)
            n_unpaired_subsamp = samtools.count(tmp_bam_unpaired_subsamp)
            os.unlink(tmp_bam_unpaired)

            # merge the subsampled unpaired reads into the bam to be used as
            tmp_bam_merged = util.file.mkstempfname('.merged.bam')
            tools.picard.MergeSamFilesTool().execute([tmp_bam_paired, tmp_bam_unpaired_subsamp], tmp_bam_merged)
            os.unlink(tmp_bam_unpaired_subsamp)

            tools.samtools.SamtoolsTool().reheader(tmp_bam_merged, tmp_header, outBam)
            os.unlink(tmp_bam_merged)

            n_paired_subsamp = n_rmdup_paired    # count is pairs
            n_output = n_rmdup_paired * 2 + n_unpaired_subsamp    # count is individual reads

    else:
        did_include_subsampled_unpaired_reads = False
        log.info("PRE-SUBSAMPLE COUNT: %s read pairs", n_rmdup_paired)

        tmp_bam_paired_subsamp = util.file.mkstempfname('.unpaired.subsamp.bam')
        downsamplesam.downsample_to_approx_count(tmp_bam_paired, tmp_bam_paired_subsamp, n_reads)
        n_paired_subsamp = samtools.count(tmp_bam_paired_subsamp) // 2    # count is pairs
        n_output = n_paired_subsamp * 2    # count is individual reads

        tools.samtools.SamtoolsTool().reheader(tmp_bam_paired_subsamp, tmp_header, outBam)
        os.unlink(tmp_bam_paired_subsamp)

    os.unlink(tmp_bam_paired)
    os.unlink(tmp_header)

    n_final_individual_reads = samtools.count(outBam)

    log.info("Pre-DeNovoAssembly read filters: ")
    log.info("    {} read pairs at start ".format(n_input))
    log.info(
        "    {} read pairs after Trimmomatic {}".format(
            n_trim, "(and {} unpaired)".format(n_trim_unpaired) if n_trim_unpaired > 0 else ""
        )
    )
    log.info(
        "    {} read pairs after Prinseq rmdup {} ".format(
            n_rmdup, "(and {} unpaired from Trimmomatic+Prinseq)".format(n_rmdup_unpaired)
            if n_rmdup_unpaired > 0 else ""
        )
    )
    if did_include_subsampled_unpaired_reads:
        log.info(
            "   Too few individual reads ({}*2={}) from paired reads to reach desired threshold ({}), so including subsampled unpaired reads".format(
                n_rmdup_paired, n_rmdup_paired * 2, n_reads
            )
        )
    else:
        log.info("  Paired read count sufficient to reach threshold ({})".format(n_reads))
    log.info(
        "    {} individual reads for de novo assembly ({}{})".format(
            n_output, "paired subsampled {} -> {}".format(n_rmdup_paired, n_paired_subsamp)
            if not did_include_subsampled_unpaired_reads else "{} read pairs".format(n_rmdup_paired),
            " + unpaired subsampled {} -> {}".format(n_rmdup_unpaired, n_unpaired_subsamp)
            if did_include_subsampled_unpaired_reads else ""
        )
    )
    log.info("    {} individual reads".format(n_final_individual_reads))

    if did_include_subsampled_unpaired_reads:
        if n_final_individual_reads < n_reads:
            log.warning(
                "NOTE: Even with unpaired reads included, there are fewer unique trimmed reads than requested for de novo assembly input."
            )

    # clean up temp files
    for i in range(2):
        for f in infq, trimfq, rmdupfq:
            if os.path.exists(f[i]):
                os.unlink(f[i])

    # multiply counts so all reflect individual reads
    return (n_input * 2, n_trim * 2, n_rmdup * 2, n_output, n_paired_subsamp * 2, n_unpaired_subsamp)


def parser_trim_rmdup_subsamp(parser=argparse.ArgumentParser()):
    parser.add_argument('inBam', help='Input reads, unaligned BAM format.')
    parser.add_argument('clipDb', help='Trimmomatic clip DB.')
    parser.add_argument(
        'outBam',
        help="""Output reads, unaligned BAM format (currently, read groups and other
                header information are destroyed in this process)."""
    )
    parser.add_argument(
        '--n_reads',
        default=100000,
        type=int,
        help='Subsample reads to no more than this many individual reads. Note that paired reads are given priority, and unpaired reads are included to reach the count if there are too few paired reads to reach n_reads. (default %(default)s)'
    )
    util.cmd.common_args(parser, (('loglevel', None), ('version', None), ('tmp_dir', None)))
    util.cmd.attach_main(parser, trim_rmdup_subsamp_reads, split_args=True)
    return parser


__commands__.append(('trim_rmdup_subsamp', parser_trim_rmdup_subsamp))


def assemble_trinity(
    inBam, clipDb,
    outFasta, n_reads=100000,
    outReads=None,
    always_succeed=False,
    JVMmemory=None,
    threads=None
):
    ''' This step runs the Trinity assembler.
        First trim reads with trimmomatic, rmdup with prinseq,
        and random subsample to no more than 100k reads.
    '''
    if outReads:
        subsamp_bam = outReads
    else:
        subsamp_bam = util.file.mkstempfname('.subsamp.bam')

    picard_opts = {
                 'CLIPPING_ATTRIBUTE': tools.picard.SamToFastqTool.illumina_clipping_attribute,
                 'CLIPPING_ACTION': 'X'
    }

    read_stats = trim_rmdup_subsamp_reads(inBam, clipDb, subsamp_bam, n_reads=n_reads)
    subsampfq = list(map(util.file.mkstempfname, ['.subsamp.1.fastq', '.subsamp.2.fastq']))
    tools.picard.SamToFastqTool().execute(subsamp_bam, subsampfq[0], subsampfq[1], picardOptions=tools.picard.PicardTools.dict_to_picard_opts(picard_opts))
    try:
        tools.trinity.TrinityTool().execute(subsampfq[0], subsampfq[1], outFasta, JVMmemory=JVMmemory, threads=threads)
    except subprocess.CalledProcessError as e:
        if always_succeed:
            log.warn("denovo assembly (Trinity) failed to assemble input, emitting empty output instead.")
            util.file.make_empty(outFasta)
        else:
            raise DenovoAssemblyError('denovo assembly (Trinity) failed. {} reads at start. {} read pairs after Trimmomatic. '
                                      '{} read pairs after Prinseq rmdup. {} reads for trinity ({} pairs + {} unpaired).'.format(*read_stats))
    os.unlink(subsampfq[0])
    os.unlink(subsampfq[1])

    if not outReads:
        os.unlink(subsamp_bam)


def parser_assemble_trinity(parser=argparse.ArgumentParser()):
    parser.add_argument('inBam', help='Input unaligned reads, BAM format.')
    parser.add_argument('clipDb', help='Trimmomatic clip DB.')
    parser.add_argument('outFasta', help='Output assembly.')
    parser.add_argument(
        '--n_reads',
        default=100000,
        type=int,
        help='Subsample reads to no more than this many pairs. (default %(default)s)'
    )
    parser.add_argument('--outReads', default=None, help='Save the trimmomatic/prinseq/subsamp reads to a BAM file')
    parser.add_argument(
        "--always_succeed",
        help="""If Trinity fails (usually because insufficient reads to assemble),
                        emit an empty fasta file as output. Default is to throw a DenovoAssemblyError.""",
        default=False,
        action="store_true",
        dest="always_succeed"
    )
    parser.add_argument(
        '--JVMmemory',
        default=tools.trinity.TrinityTool.jvm_mem_default,
        help='JVM virtual memory size (default: %(default)s)'
    )
    util.cmd.common_args(parser, (('threads', None), ('loglevel', None), ('version', None), ('tmp_dir', None)))
    util.cmd.attach_main(parser, assemble_trinity, split_args=True)
    return parser


__commands__.append(('assemble_trinity', parser_assemble_trinity))

def assemble_spades(
    in_bam,
    clip_db,
    out_fasta,
    spades_opts='',
    contigs_trusted=None, contigs_untrusted=None,
    filter_contigs=False,
    min_contig_len=0,
    kmer_sizes=(55,65),
    n_reads=10000000,
    outReads=None,
    always_succeed=False,
    max_kmer_sizes=1,
    mem_limit_gb=8,
    threads=None,
):
    '''De novo RNA-seq assembly with the SPAdes assembler.
    '''

    if outReads:
        trim_rmdup_bam = outReads
    else:
        trim_rmdup_bam = util.file.mkstempfname('.subsamp.bam')

    trim_rmdup_subsamp_reads(in_bam, clip_db, trim_rmdup_bam, n_reads=n_reads,
                             trim_opts=dict(maxinfo_target_length=35, maxinfo_strictness=.2))

    with tools.picard.SamToFastqTool().execute_tmp(trim_rmdup_bam, includeUnpaired=True, illuminaClipping=True
                                                   ) as (reads_fwd, reads_bwd, reads_unpaired):
        try:
            tools.spades.SpadesTool().assemble(reads_fwd=reads_fwd, reads_bwd=reads_bwd, reads_unpaired=reads_unpaired,
                                               contigs_untrusted=contigs_untrusted, contigs_trusted=contigs_trusted,
                                               contigs_out=out_fasta, filter_contigs=filter_contigs,
<<<<<<< HEAD
                                               kmer_sizes=kmer_sizes, always_succeed=always_succeed, max_kmer_sizes=max_kmer_sizes,
=======
                                               min_contig_len=min_contig_len,
                                               kmer_sizes=kmer_sizes, mask_errors=mask_errors, max_kmer_sizes=max_kmer_sizes,
>>>>>>> fbf60039
                                               spades_opts=spades_opts, mem_limit_gb=mem_limit_gb,
                                               threads=threads)
        except subprocess.CalledProcessError as e:
            raise DenovoAssemblyError('SPAdes assembler failed: ' + str(e))

    if not outReads:
        os.unlink(trim_rmdup_bam)



def parser_assemble_spades(parser=argparse.ArgumentParser()):
    parser.add_argument('in_bam', help='Input unaligned reads, BAM format. May include both paired and unpaired reads.')
    parser.add_argument('clip_db', help='Trimmomatic clip db')
    parser.add_argument('out_fasta', help='Output assembled contigs. Note that, since this is RNA-seq assembly, for each assembled genomic region there may be several contigs representing different variants of that region.')
    parser.add_argument('--contigsTrusted', dest='contigs_trusted', 
                        help='Optional input contigs of high quality, previously assembled from the same sample')
    parser.add_argument('--contigsUntrusted', dest='contigs_untrusted', 
                        help='Optional input contigs of high medium quality, previously assembled from the same sample')
    parser.add_argument('--nReads', dest='n_reads', type=int, default=10000000, 
                        help='Before assembly, subsample the reads to at most this many')
    parser.add_argument('--outReads', default=None, help='Save the trimmomatic/prinseq/subsamp reads to a BAM file')
    parser.add_argument('--filterContigs', dest='filter_contigs', default=False, action='store_true', 
                        help='only output contigs SPAdes is sure of (drop lesser-quality contigs from output)')
<<<<<<< HEAD
    parser.add_argument('--alwaysSucceed', dest='always_succeed', default=False, action='store_true',
                        help='if assembly fails for any reason, output an empty contigs file, rather than failing with '
                        'an error code')
=======
    parser.add_argument('--minContigLen', dest='min_contig_len', type=int, default=0,
                        help='only output contigs longer than this many bp')
>>>>>>> fbf60039
    parser.add_argument('--spadesOpts', dest='spades_opts', default='', help='(advanced) Extra flags to pass to the SPAdes assembler')
    parser.add_argument('--memLimitGb', dest='mem_limit_gb', default=4, type=int, help='Max memory to use, in GB (default: %(default)s)')
    util.cmd.common_args(parser, (('threads', None), ('loglevel', None), ('version', None), ('tmp_dir', None)))
    util.cmd.attach_main(parser, assemble_spades, split_args=True)
    return parser


__commands__.append(('assemble_spades', parser_assemble_spades))

def gapfill_gap2seq(in_scaffold, in_bam, out_scaffold, threads=None, mem_limit_gb=4, time_soft_limit_minutes=60.0,
                    random_seed=0, gap2seq_opts='', always_succeed=False):
    ''' This step runs the Gap2Seq tool to close gaps between contigs in a scaffold.
    '''
    try:
        tools.gap2seq.Gap2SeqTool().gapfill(in_scaffold, in_bam, out_scaffold, gap2seq_opts=gap2seq_opts, threads=threads,
                                            mem_limit_gb=mem_limit_gb, time_soft_limit_minutes=time_soft_limit_minutes, 
                                            random_seed=random_seed)
    except Exception as e:
        if not always_succeed:
            raise
        log.warning('Gap-filling failed (%s); ignoring error, emulating successful run where simply no gaps were filled.')
        shutil.copyfile(in_scaffold, out_scaffold)

def parser_gapfill_gap2seq(parser=argparse.ArgumentParser(description='Close gaps between contigs in a scaffold')):
    parser.add_argument('in_scaffold', help='FASTA file containing the scaffold.  Each FASTA record corresponds to one '
                        'segment (for multi-segment genomes).  Contigs within each segment are separated by Ns.')
    parser.add_argument('in_bam', help='Input unaligned reads, BAM format.')
    parser.add_argument('out_scaffold', help='Output assembly.')
    parser.add_argument('--memLimitGb', dest='mem_limit_gb', default=4.0, help='Max memory to use, in gigabytes %(default)s')
    parser.add_argument('--timeSoftLimitMinutes', dest='time_soft_limit_minutes', default=60.0,
                        help='Stop trying to close more gaps after this many minutes (default: %(default)s); this is a soft/advisory limit')
    parser.add_argument('--maskErrors', dest='always_succeed', default=False, action='store_true',
                        help='In case of any error, just copy in_scaffold to out_scaffold, emulating a successful run that simply could not '
                        'fill any gaps.')
    parser.add_argument('--gap2seqOpts', dest='gap2seq_opts', default='', help='(advanced) Extra command-line options to pass to Gap2Seq')
    parser.add_argument('--randomSeed', dest='random_seed', default=0, help='Random seed; 0 means use current time')
    util.cmd.common_args(parser, (('threads', None), ('loglevel', None), ('version', None), ('tmp_dir', None)))
    util.cmd.attach_main(parser, gapfill_gap2seq, split_args=True)
    return parser


__commands__.append(('gapfill_gap2seq', parser_gapfill_gap2seq))


def _order_and_orient_orig(inFasta, inReference, outFasta,
        outAlternateContigs=None,
        breaklen=None, # aligner='nucmer', circular=False, trimmed_contigs=None,
        maxgap=200, minmatch=10, mincluster=None,
        min_pct_id=0.6, min_contig_len=200, min_pct_contig_aligned=0.3):
    ''' This step cleans up the de novo assembly with a known reference genome.
        Uses MUMmer (nucmer or promer) to create a reference-based consensus
        sequence of aligned contigs (with runs of N's in between the de novo
        contigs).
    '''
    mummer = tools.mummer.MummerTool()
    #if trimmed_contigs:
    #    trimmed = trimmed_contigs
    #else:
    #    trimmed = util.file.mkstempfname('.trimmed.contigs.fasta')
    #mummer.trim_contigs(inReference, inFasta, trimmed,
    #        aligner=aligner, circular=circular, extend=False, breaklen=breaklen,
    #        min_pct_id=min_pct_id, min_contig_len=min_contig_len,
    #        min_pct_contig_aligned=min_pct_contig_aligned)
    #mummer.scaffold_contigs(inReference, trimmed, outFasta,
    #        aligner=aligner, circular=circular, extend=True, breaklen=breaklen,
    #        min_pct_id=min_pct_id, min_contig_len=min_contig_len,
    #        min_pct_contig_aligned=min_pct_contig_aligned)
    mummer.scaffold_contigs_custom(
        inReference,
        inFasta,
        outFasta,
        outAlternateContigs=outAlternateContigs,
        extend=True,
        breaklen=breaklen,
        min_pct_id=min_pct_id,
        min_contig_len=min_contig_len,
        maxgap=maxgap,
        minmatch=minmatch,
        mincluster=mincluster,
        min_pct_contig_aligned=min_pct_contig_aligned
    )
    #if not trimmed_contigs:
    #    os.unlink(trimmed)
    return 0

def _call_order_and_orient_orig(inReference, outFasta, outAlternateContigs, **kwargs):
    return _order_and_orient_orig(inReference=inReference, outFasta=outFasta, outAlternateContigs=outAlternateContigs, **kwargs)

def order_and_orient(inFasta, inReference, outFasta,
        outAlternateContigs=None, outReference=None,
        breaklen=None, # aligner='nucmer', circular=False, trimmed_contigs=None,
        maxgap=200, minmatch=10, mincluster=None,
        min_pct_id=0.6, min_contig_len=200, min_pct_contig_aligned=0.3, n_genome_segments=0, 
        outStats=None, threads=None):
    ''' This step cleans up the de novo assembly with a known reference genome.
        Uses MUMmer (nucmer or promer) to create a reference-based consensus
        sequence of aligned contigs (with runs of N's in between the de novo
        contigs).
    '''

    chk = util.cmd.check_input

    ref_segments_all = [tuple(Bio.SeqIO.parse(inRef, 'fasta')) for inRef in util.misc.make_seq(inReference)]
    chk(ref_segments_all, 'No references given')
    chk(len(set(map(len, ref_segments_all))) == 1, 'All references must have the same number of segments')
    if n_genome_segments:
        if len(ref_segments_all) == 1:
            chk((len(ref_segments_all[0]) % n_genome_segments) == 0,
                'Number of reference sequences in must be a multiple of the number of genome segments')
        else:
            chk(len(ref_segments_all[0]) == n_genome_segments,
                'Number of reference segments must match the n_genome_segments parameter')
    else:
        n_genome_segments = len(ref_segments_all[0])
    ref_segments_all = functools.reduce(operator.concat, ref_segments_all, ())

    n_refs = len(ref_segments_all) // n_genome_segments
    log.info('n_genome_segments={} n_refs={}'.format(n_genome_segments, n_refs))
    ref_ids = []

    with util.file.tempfnames(suffixes=[ '.{}.ref.fasta'.format(ref_num) for ref_num in range(n_refs)]) as refs_fasta, \
         util.file.tempfnames(suffixes=[ '.{}.scaffold.fasta'.format(ref_num) for ref_num in range(n_refs)]) as scaffolds_fasta, \
         util.file.tempfnames(suffixes=[ '.{}.altcontig.fasta'.format(ref_num) for ref_num in range(n_refs)]) as alt_contigs_fasta:

        for ref_num in range(n_refs):
            this_ref_segs = ref_segments_all[ref_num*n_genome_segments : (ref_num+1)*n_genome_segments]
            ref_ids.append(this_ref_segs[0].id)
            Bio.SeqIO.write(this_ref_segs, refs_fasta[ref_num], 'fasta')

        with concurrent.futures.ProcessPoolExecutor(max_workers=util.misc.sanitize_thread_count(threads)) as executor:
            retvals = executor.map(functools.partial(_call_order_and_orient_orig, inFasta=inFasta,
                breaklen=breaklen, maxgap=maxgap, minmatch=minmatch, mincluster=mincluster, min_pct_id=min_pct_id,
                min_contig_len=min_contig_len, min_pct_contig_aligned=min_pct_contig_aligned),
                refs_fasta, scaffolds_fasta, alt_contigs_fasta)
        for r in retvals:
            # if an exception is raised by _call_order_and_orient_contig, the
            # concurrent.futures.Executor.map function documentations states
            # that the same exception will be raised when retrieving that entry
            # of the retval iterator. This for loop is intended to reveal any
            # CalledProcessErrors from mummer itself.
            assert r==0

        scaffolds = [tuple(Bio.SeqIO.parse(scaffolds_fasta[ref_num], 'fasta')) for ref_num in range(n_refs)]
        base_counts = [sum([len(seg.seq.ungap('N')) for seg in scaffold]) \
            if len(scaffold)==n_genome_segments else 0 for scaffold in scaffolds]
        best_ref_num = numpy.argmax(base_counts)
        if len(scaffolds[best_ref_num]) != n_genome_segments:
            raise IncompleteAssemblyError(len(scaffolds[best_ref_num]), n_genome_segments)
        log.info('base_counts={} best_ref_num={}'.format(base_counts, best_ref_num))
        shutil.copyfile(scaffolds_fasta[best_ref_num], outFasta)
        if outAlternateContigs:
            shutil.copyfile(alt_contigs_fasta[best_ref_num], outAlternateContigs)
        if outReference:
            shutil.copyfile(refs_fasta[best_ref_num], outReference)
        if outStats:
            ref_ranks = (-numpy.array(base_counts)).argsort().argsort()
            with open(outStats, 'w') as stats_f:
                stats_w = csv.DictWriter(stats_f, fieldnames='ref_num ref_name base_count rank'.split(), delimiter='\t')
                stats_w.writeheader()
                for ref_num, (ref_id, base_count, rank) in enumerate(zip(ref_ids, base_counts, ref_ranks)):
                    stats_w.writerow({'ref_num': ref_num, 'ref_name': ref_id, 'base_count': base_count, 'rank': rank})


def parser_order_and_orient(parser=argparse.ArgumentParser()):
    parser.add_argument('inFasta', help='Input de novo assembly/contigs, FASTA format.')
    parser.add_argument(
        'inReference', nargs='+',
        help=('Reference genome for ordering, orienting, and merging contigs, FASTA format.  Multiple filenames may be listed, each '
              'containing one reference genome. Alternatively, multiple references may be given by specifying a single filename, '
              'and giving the number of reference segments with the nGenomeSegments parameter.  If multiple references are given, '
              'they must all contain the same number of segments listed in the same order.')
    )
    parser.add_argument(
        'outFasta',
        help="""Output assembly, FASTA format, with the same number of
                chromosomes as inReference, and in the same order."""
    )
    parser.add_argument(
        '--outAlternateContigs',
        help="""Output sequences (FASTA format) from alternative contigs that mapped,
                but were not chosen for the final output.""",
        default=None
    )

    parser.add_argument('--nGenomeSegments', dest='n_genome_segments', type=int, default=0,
                        help="""Number of genome segments.  If 0 (the default), the `inReference` parameter is treated as one genome.
                        If positive, the `inReference` parameter is treated as a list of genomes of nGenomeSegments each.""")

    parser.add_argument('--outReference', help='Output the reference chosen for scaffolding to this file')
    parser.add_argument('--outStats', help='Output stats used in reference selection')
    #parser.add_argument('--aligner',
    #                    help='nucmer (nucleotide) or promer (six-frame translations) [default: %(default)s]',
    #                    choices=['nucmer', 'promer'],
    #                    default='nucmer')
    #parser.add_argument("--circular",
    #                    help="""Allow contigs to wrap around the ends of the chromosome.""",
    #                    default=False,
    #                    action="store_true",
    #                    dest="circular")
    parser.add_argument(
        "--breaklen",
        "-b",
        help="""Amount to extend alignment clusters by (if --extend).
                        nucmer default 200, promer default 60.""",
        type=int,
        default=None,
        dest="breaklen"
    )
    parser.add_argument(
        "--maxgap",
        "-g",
        help="""Maximum gap between two adjacent matches in a cluster.
                        Our default is %(default)s.
                        nucmer default 90, promer default 30. Manual suggests going to 1000.""",
        type=int,
        default=200,
        dest="maxgap"
    )
    parser.add_argument(
        "--minmatch",
        "-l",
        help="""Minimum length of an maximal exact match.
                        Our default is %(default)s.
                        nucmer default 20, promer default 6.""",
        type=int,
        default=10,
        dest="minmatch"
    )
    parser.add_argument(
        "--mincluster",
        "-c",
        help="""Minimum cluster length.
                        nucmer default 65, promer default 20.""",
        type=int,
        default=None,
        dest="mincluster"
    )
    parser.add_argument(
        "--min_pct_id",
        "-i",
        type=float,
        default=0.6,
        help="show-tiling: minimum percent identity for contig alignment (0.0 - 1.0, default: %(default)s)"
    )
    parser.add_argument(
        "--min_contig_len",
        type=int,
        default=200,
        help="show-tiling: reject contigs smaller than this (default: %(default)s)"
    )
    parser.add_argument(
        "--min_pct_contig_aligned",
        "-v",
        type=float,
        default=0.3,
        help="show-tiling: minimum percent of contig length in alignment (0.0 - 1.0, default: %(default)s)"
    )
    #parser.add_argument("--trimmed_contigs",
    #                    default=None,
    #                    help="optional output file for trimmed contigs")
    util.cmd.common_args(parser, (('threads', None), ('loglevel', None), ('version', None), ('tmp_dir', None)))
    util.cmd.attach_main(parser, order_and_orient, split_args=True)
    return parser


__commands__.append(('order_and_orient', parser_order_and_orient))


class IncompleteAssemblyError(Exception):
    def __init__(self, actual_n, expected_n):
        super(IncompleteAssemblyError, self).__init__(
            'All computed scaffolds are incomplete. Best assembly has {} contigs, expected {}'.format(
                actual_n, expected_n)
        )

class PoorAssemblyError(Exception):
    def __init__(self, chr_idx, seq_len, non_n_count, min_length, segment_length):
        super(PoorAssemblyError, self).__init__(
            'Error: poor assembly quality, chr {}: contig length {}, unambiguous bases {}; bases required of reference segment length: {}/{} ({:.0%})'.format(
                chr_idx, seq_len, non_n_count, min_length, int(segment_length), float(min_length)/float(segment_length)
            )
        )


def impute_from_reference(
    inFasta,
    inReference,
    outFasta,
    minLengthFraction,
    minUnambig,
    replaceLength,
    newName=None,
    aligner='muscle',
    index=False
):
    '''
        This takes a de novo assembly, aligns against a reference genome, and
        imputes all missing positions (plus some of the chromosome ends)
        with the reference genome. This provides an assembly with the proper
        structure (but potentially wrong sequences in areas) from which
        we can perform further read-based refinement.
        Two steps:
        filter_short_seqs: We then toss out all assemblies that come out to
            < 15kb or < 95% unambiguous and fail otherwise.
        modify_contig: Finally, we trim off anything at the end that exceeds
            the length of the known reference assembly.  We also replace all
            Ns and everything within 55bp of the chromosome ends with the
            reference sequence.  This is clearly incorrect consensus sequence,
            but it allows downstream steps to map reads in parts of the genome
            that would otherwise be Ns, and we will correct all of the inferred
            positions with two steps of read-based refinement (below), and
            revert positions back to Ns where read support is lacking.
        FASTA indexing: output assembly is indexed for Picard, Samtools, Novoalign.
    '''
    tempFastas = []

    pmc = parser_modify_contig(argparse.ArgumentParser())
    assert aligner in ('muscle', 'mafft', 'mummer')

    with open(inFasta, 'r') as asmFastaFile:
        with open(inReference, 'r') as refFastaFile:
            asmFasta = Bio.SeqIO.parse(asmFastaFile, 'fasta')
            refFasta = Bio.SeqIO.parse(refFastaFile, 'fasta')
            for idx, (refSeqObj, asmSeqObj) in enumerate(zip_longest(refFasta, asmFasta)):
                # our zip fails if one file has more seqs than the other
                if not refSeqObj or not asmSeqObj:
                    raise KeyError("inFasta and inReference do not have the same number of sequences. This could be because the de novo assembly process was unable to create contigs for all segments.")

                # error if PoorAssembly
                minLength = len(refSeqObj) * minLengthFraction
                non_n_count = unambig_count(asmSeqObj.seq)
                seq_len = len(asmSeqObj)
                log.info(
                    "Assembly Quality - segment {idx} - name {segname} - contig len {len_actual} / {len_desired} ({min_frac}) - unambiguous bases {unamb_actual} / {unamb_desired} ({min_unamb})".format(
                        idx=idx + 1,
                        segname=refSeqObj.id,
                        len_actual=seq_len,
                        len_desired=len(refSeqObj),
                        min_frac=minLengthFraction,
                        unamb_actual=non_n_count,
                        unamb_desired=seq_len,
                        min_unamb=minUnambig
                    )
                )
                if seq_len < minLength or non_n_count < seq_len * minUnambig:
                    raise PoorAssemblyError(idx + 1, seq_len, non_n_count, minLength, len(refSeqObj))

                # prepare temp input and output files
                tmpOutputFile = util.file.mkstempfname(prefix='seq-out-{idx}-'.format(idx=idx), suffix=".fasta")
                concat_file = util.file.mkstempfname('.ref_and_actual.fasta')
                ref_file = util.file.mkstempfname('.ref.fasta')
                actual_file = util.file.mkstempfname('.actual.fasta')
                aligned_file = util.file.mkstempfname('.'+aligner+'.fasta')
                refName = refSeqObj.id
                with open(concat_file, 'wt') as outf:
                    Bio.SeqIO.write([refSeqObj, asmSeqObj], outf, "fasta")
                with open(ref_file, 'wt') as outf:
                    Bio.SeqIO.write([refSeqObj], outf, "fasta")
                with open(actual_file, 'wt') as outf:
                    Bio.SeqIO.write([asmSeqObj], outf, "fasta")

                # align scaffolded genome to reference (choose one of three aligners)
                if aligner == 'mafft':
                    tools.mafft.MafftTool().execute(
                        [ref_file, actual_file], aligned_file, False, True, True, False, False, None
                    )
                elif aligner == 'muscle':
                    if len(refSeqObj) > 40000:
                        tools.muscle.MuscleTool().execute(
                            concat_file, aligned_file, quiet=False,
                            maxiters=2, diags=True
                        )
                    else:
                        tools.muscle.MuscleTool().execute(concat_file, aligned_file, quiet=False)
                elif aligner == 'mummer':
                    tools.mummer.MummerTool().align_one_to_one(ref_file, actual_file, aligned_file)

                # run modify_contig
                args = [
                    aligned_file, tmpOutputFile, refName, '--call-reference-ns', '--trim-ends', '--replace-5ends',
                    '--replace-3ends', '--replace-length', str(replaceLength), '--replace-end-gaps'
                ]
                if newName:
                    # renames the segment name "sampleName-idx" where idx is the segment number
                    args.extend(['--name', newName + "-" + str(idx + 1)])
                args = pmc.parse_args(args)
                args.func_main(args)

                # clean up
                os.unlink(concat_file)
                os.unlink(ref_file)
                os.unlink(actual_file)
                os.unlink(aligned_file)
                tempFastas.append(tmpOutputFile)

    # merge outputs
    util.file.concat(tempFastas, outFasta)
    for tmpFile in tempFastas:
        os.unlink(tmpFile)

    # Index final output FASTA for Picard/GATK, Samtools, and Novoalign
    if index:
        tools.samtools.SamtoolsTool().faidx(outFasta, overwrite=True)
        tools.picard.CreateSequenceDictionaryTool().execute(outFasta, overwrite=True)
        tools.novoalign.NovoalignTool().index_fasta(outFasta)

    return 0


def parser_impute_from_reference(parser=argparse.ArgumentParser()):
    parser.add_argument(
        'inFasta',
        help='Input assembly/contigs, FASTA format, already ordered, oriented and merged with inReference.'
    )
    parser.add_argument('inReference', help='Reference genome to impute with, FASTA format.')
    parser.add_argument('outFasta', help='Output assembly, FASTA format.')
    parser.add_argument("--newName", default=None, help="rename output chromosome (default: do not rename)")
    parser.add_argument(
        "--minLengthFraction",
        type=float,
        default=0.5,
        help="minimum length for contig, as fraction of reference (default: %(default)s)"
    )
    parser.add_argument(
        "--minUnambig",
        type=float,
        default=0.5,
        help="minimum percentage unambiguous bases for contig (default: %(default)s)"
    )
    parser.add_argument(
        "--replaceLength",
        type=int,
        default=0,
        help="length of ends to be replaced with reference (default: %(default)s)"
    )
    parser.add_argument(
        '--aligner',
        help="""which method to use to align inFasta to
                        inReference. "muscle" = MUSCLE, "mafft" = MAFFT,
                        "mummer" = nucmer.  [default: %(default)s]""",
        choices=['muscle', 'mafft', 'mummer'],
        default='muscle'
    )
    parser.add_argument(
        "--index",
        help="""Index outFasta for Picard/GATK, Samtools, and Novoalign.""",
        default=False,
        action="store_true",
        dest="index"
    )
    util.cmd.common_args(parser, (('loglevel', None), ('version', None), ('tmp_dir', None)))
    util.cmd.attach_main(parser, impute_from_reference, split_args=True)
    return parser


__commands__.append(('impute_from_reference', parser_impute_from_reference))


def refine_assembly(
    inFasta,
    inBam,
    outFasta,
    outVcf=None,
    outBam=None,
    novo_params='',
    min_coverage=2,
    major_cutoff=0.5,
    chr_names=None,
    keep_all_reads=False,
    already_realigned_bam=None,
    JVMmemory=None,
    threads=None,
    gatk_path=None,
    novoalign_license_path=None
):
    ''' This a refinement step where we take a crude assembly, align
        all reads back to it, and modify the assembly to the majority
        allele at each position based on read pileups.
        This step considers both SNPs as well as indels called by GATK
        and will correct the consensus based on GATK calls.
        Reads are aligned with Novoalign, then PCR duplicates are removed
        with Picard (in order to debias the allele counts in the pileups),
        and realigned with GATK's IndelRealigner (in order to call indels).
        Output FASTA file is indexed for Picard, Samtools, and Novoalign.
    '''
    chr_names = chr_names or []

    # if the input fasta is empty, create an empty output fasta and return
    if (os.path.getsize(inFasta) == 0):
        util.file.touch(outFasta)
        return 0

    # Get tools
    picard_index = tools.picard.CreateSequenceDictionaryTool()
    picard_mkdup = tools.picard.MarkDuplicatesTool()
    samtools = tools.samtools.SamtoolsTool()
    novoalign = tools.novoalign.NovoalignTool(license_path=novoalign_license_path)
    gatk = tools.gatk.GATKTool(path=gatk_path)

    # Create deambiguated genome for GATK
    deambigFasta = util.file.mkstempfname('.deambig.fasta')
    deambig_fasta(inFasta, deambigFasta)
    picard_index.execute(deambigFasta, overwrite=True)
    samtools.faidx(deambigFasta, overwrite=True)

    if already_realigned_bam:
        realignBam = already_realigned_bam
    else:
        # Novoalign reads to self
        novoBam = util.file.mkstempfname('.novoalign.bam')
        min_qual = 0 if keep_all_reads else 1
        novoalign.execute(inBam, inFasta, novoBam, options=novo_params.split(), min_qual=min_qual, JVMmemory=JVMmemory)
        rmdupBam = util.file.mkstempfname('.rmdup.bam')
        opts = ['CREATE_INDEX=true']
        if not keep_all_reads:
            opts.append('REMOVE_DUPLICATES=true')
        picard_mkdup.execute([novoBam], rmdupBam, picardOptions=opts, JVMmemory=JVMmemory)
        os.unlink(novoBam)
        realignBam = util.file.mkstempfname('.realign.bam')
        gatk.local_realign(rmdupBam, deambigFasta, realignBam, JVMmemory=JVMmemory, threads=threads)
        os.unlink(rmdupBam)
        if outBam:
            shutil.copyfile(realignBam, outBam)

    # Modify original assembly with VCF calls from GATK
    tmpVcf = util.file.mkstempfname('.vcf.gz')
    tmpFasta = util.file.mkstempfname('.fasta')
    gatk.ug(realignBam, deambigFasta, tmpVcf, JVMmemory=JVMmemory, threads=threads)
    if already_realigned_bam is None:
        os.unlink(realignBam)
    os.unlink(deambigFasta)
    name_opts = []
    if chr_names:
        name_opts = ['--name'] + chr_names
    main_vcf_to_fasta(
        parser_vcf_to_fasta(argparse.ArgumentParser(
        )).parse_args([
            tmpVcf,
            tmpFasta,
            '--trim_ends',
            '--min_coverage',
            str(min_coverage),
            '--major_cutoff',
            str(major_cutoff)
        ] + name_opts)
    )
    if outVcf:
        shutil.copyfile(tmpVcf, outVcf)
        if outVcf.endswith('.gz'):
            shutil.copyfile(tmpVcf + '.tbi', outVcf + '.tbi')
    os.unlink(tmpVcf)
    shutil.copyfile(tmpFasta, outFasta)
    os.unlink(tmpFasta)

    # Index final output FASTA for Picard/GATK, Samtools, and Novoalign
    picard_index.execute(outFasta, overwrite=True)
    # if the input bam is empty, an empty fasta will be created, however
    # faidx cannot index an empty fasta file, so only index if the fasta
    # has a non-zero size
    if (os.path.getsize(outFasta) > 0):
        samtools.faidx(outFasta, overwrite=True)
        novoalign.index_fasta(outFasta)
        
    return 0


def parser_refine_assembly(parser=argparse.ArgumentParser()):
    parser.add_argument(
        'inFasta', help='Input assembly, FASTA format, pre-indexed for Picard, Samtools, and Novoalign.'
    )
    parser.add_argument('inBam', help='Input reads, unaligned BAM format.')
    parser.add_argument(
        'outFasta',
         help='Output refined assembly, FASTA format, indexed for Picard, Samtools, and Novoalign.'
    )
    parser.add_argument(
        '--already_realigned_bam',
        default=None,
        help="""BAM with reads that are already aligned to inFasta.
            This bypasses the alignment process by novoalign and instead uses the given
            BAM to make an assembly. When set, outBam is ignored."""
    )
    parser.add_argument(
        '--outBam',
        default=None,
        help='Reads aligned to inFasta. Unaligned and duplicate reads have been removed. GATK indel realigned.'
    )
    parser.add_argument('--outVcf', default=None, help='GATK genotype calls for genome in inFasta coordinate space.')
    parser.add_argument(
        '--min_coverage',
        default=3,
        type=int,
        help='Minimum read coverage required to call a position unambiguous.'
    )
    parser.add_argument(
        '--major_cutoff',
        default=0.5,
        type=float,
        help="""If the major allele is present at a frequency higher than this cutoff,
            we will call an unambiguous base at that position.  If it is equal to or below
            this cutoff, we will call an ambiguous base representing all possible alleles at
            that position. [default: %(default)s]"""
    )
    parser.add_argument(
        '--novo_params',
        default='-r Random -l 40 -g 40 -x 20 -t 100',
        help='Alignment parameters for Novoalign.'
    )
    parser.add_argument(
        "--chr_names",
        dest="chr_names",
        nargs="*",
        help="Rename all output chromosomes (default: retain original chromosome names)",
        default=[]
    )
    parser.add_argument(
        "--keep_all_reads",
        help="""Retain all reads in BAM file? Default is to remove unaligned and duplicate reads.""",
        default=False,
        action="store_true",
        dest="keep_all_reads"
    )
    parser.add_argument(
        '--JVMmemory',
        default=tools.gatk.GATKTool.jvmMemDefault,
        help='JVM virtual memory size (default: %(default)s)'
    )
    parser.add_argument(
        '--GATK_PATH',
        default=None,
        dest="gatk_path",
        help='A path containing the GATK jar file. This overrides the GATK_ENV environment variable or the GATK conda package. (default: %(default)s)'
    )
    parser.add_argument(
        '--NOVOALIGN_LICENSE_PATH',
        default=None,
        dest="novoalign_license_path",
        help='A path to the novoalign.lic file. This overrides the NOVOALIGN_LICENSE_PATH environment variable. (default: %(default)s)'
    )
    util.cmd.common_args(parser, (('threads', None), ('loglevel', None), ('version', None), ('tmp_dir', None)))
    util.cmd.attach_main(parser, refine_assembly, split_args=True)
    return parser


__commands__.append(('refine_assembly', parser_refine_assembly))


def unambig_count(seq):
    unambig = set(('A', 'T', 'C', 'G'))
    return sum(1 for s in seq if s.upper() in unambig)


def parser_filter_short_seqs(parser=argparse.ArgumentParser()):
    parser.add_argument("inFile", help="input sequence file")
    parser.add_argument("minLength", help="minimum length for contig", type=int)
    parser.add_argument("minUnambig", help="minimum percentage unambiguous bases for contig", type=float)
    parser.add_argument("outFile", help="output file")
    parser.add_argument("-f", "--format", help="Format for input sequence (default: %(default)s)", default="fasta")
    parser.add_argument(
        "-of", "--output-format",
        help="Format for output sequence (default: %(default)s)",
        default="fasta"
    )
    util.cmd.common_args(parser, (('loglevel', None), ('version', None)))
    util.cmd.attach_main(parser, main_filter_short_seqs)
    return parser


def main_filter_short_seqs(args):
    '''Check sequences in inFile, retaining only those that are at least minLength'''
    # orig by rsealfon, edited by dpark
    # TO DO: make this more generalized to accept multiple minLengths (for multiple chromosomes/segments)
    with util.file.open_or_gzopen(args.inFile) as inf:
        with util.file.open_or_gzopen(args.outFile, 'w') as outf:
            Bio.SeqIO.write(
                [
                    s for s in Bio.SeqIO.parse(inf, args.format)
                    if len(s) >= args.minLength and unambig_count(s.seq) >= len(s) * args.minUnambig
                ], outf, args.output_format
            )
    return 0


__commands__.append(('filter_short_seqs', parser_filter_short_seqs))


def parser_modify_contig(parser=argparse.ArgumentParser()):
    parser.add_argument("input", help="input alignment of reference and contig (should contain exactly 2 sequences)")
    parser.add_argument("output", help="Destination file for modified contigs")
    parser.add_argument("ref", help="reference sequence name (exact match required)")
    parser.add_argument(
        "-n", "--name",
        type=str, help="fasta header output name (default: existing header)",
        default=None
    )
    parser.add_argument(
        "-cn",
        "--call-reference-ns",
        help="""should the reference sequence be called if there is an
        N in the contig and a more specific base in the reference (default: %(default)s)""",
        default=False,
        action="store_true",
        dest="call_reference_ns"
    )
    parser.add_argument(
        "-t",
        "--trim-ends",
        help="should ends of contig.fasta be trimmed to length of reference (default: %(default)s)",
        default=False,
        action="store_true",
        dest="trim_ends"
    )
    parser.add_argument(
        "-r5",
        "--replace-5ends",
        help="should the 5'-end of contig.fasta be replaced by reference (default: %(default)s)",
        default=False,
        action="store_true",
        dest="replace_5ends"
    )
    parser.add_argument(
        "-r3",
        "--replace-3ends",
        help="should the 3'-end of contig.fasta be replaced by reference (default: %(default)s)",
        default=False,
        action="store_true",
        dest="replace_3ends"
    )
    parser.add_argument(
        "-l",
        "--replace-length",
        help="length of ends to be replaced (if replace-ends is yes) (default: %(default)s)",
        default=10,
        type=int
    )
    parser.add_argument("-f", "--format", help="Format for input alignment (default: %(default)s)", default="fasta")
    parser.add_argument(
        "-r",
        "--replace-end-gaps",
        help="Replace gaps at the beginning and end of the sequence with reference sequence (default: %(default)s)",
        default=False,
        action="store_true",
        dest="replace_end_gaps"
    )
    parser.add_argument(
        "-rn",
        "--remove-end-ns",
        help="Remove leading and trailing N's in the contig (default: %(default)s)",
        default=False,
        action="store_true",
        dest="remove_end_ns"
    )
    parser.add_argument(
        "-ca",
        "--call-reference-ambiguous",
        help="""should the reference sequence be called if the contig seq is ambiguous and
        the reference sequence is more informative & consistant with the ambiguous base
        (ie Y->C) (default: %(default)s)""",
        default=False,
        action="store_true",
        dest="call_reference_ambiguous"
    )
    util.cmd.common_args(parser, (('tmp_dir', None), ('loglevel', None), ('version', None)))
    util.cmd.attach_main(parser, main_modify_contig)
    return parser


def main_modify_contig(args):
    ''' Modifies an input contig. Depending on the options
        selected, can replace N calls with reference calls, replace ambiguous
        calls with reference calls, trim to the length of the reference, replace
        contig ends with reference calls, and trim leading and trailing Ns.
        Author: rsealfon.
    '''
    aln = Bio.AlignIO.read(args.input, args.format)

    # TODO?: take list of alignments in, one per chromosome, rather than
    #       single alignment

    if len(aln) != 2:
        raise Exception("alignment does not contain exactly 2 sequences, %s found" % len(aln))
    elif aln[0].name == args.ref:
        ref_idx = 0
        consensus_idx = 1
    elif aln[1].name == args.ref:
        ref_idx = 1
        consensus_idx = 0
    else:
        raise NameError("reference name '%s' not in alignment" % args.ref)

    mc = ContigModifier(str(aln[ref_idx].seq), str(aln[consensus_idx].seq))
    if args.remove_end_ns:
        mc.remove_end_ns()
    if args.call_reference_ns:
        mc.call_reference_ns()
    if args.call_reference_ambiguous:
        mc.call_reference_ambiguous()
    if args.trim_ends:
        mc.trim_ends()
    if args.replace_end_gaps:
        mc.replace_end_gaps()
    if args.replace_5ends:
        mc.replace_5ends(args.replace_length)
    if args.replace_3ends:
        mc.replace_3ends(args.replace_length)

    with open(args.output, "wt") as f:
        if hasattr(args, "name"):
            name = args.name
        else:
            name = aln[consensus_idx].name
        for line in util.file.fastaMaker([(name, mc.get_stripped_consensus())]):
            f.write(line)
    return 0


__commands__.append(('modify_contig', parser_modify_contig))


class ContigModifier(object):
    ''' Initial modifications to Trinity+MUMmer assembly output based on
        MUSCLE alignment to known reference genome
        author: rsealfon
    '''

    def __init__(self, ref, consensus):
        if len(ref) != len(consensus):
            raise Exception("improper alignment")
        self.ref = list(ref)
        self.consensus = list(consensus)
        self.len = len(ref)

    def get_stripped_consensus(self):
        return ''.join(self.consensus).replace('-', '')

    def call_reference_ns(self):
        log.debug("populating N's from reference...")
        for i in range(self.len):
            if self.consensus[i].upper() == "N":
                self.consensus[i] = self.ref[i]

    def call_reference_ambiguous(self):
        ''' This is not normally used by default in our pipeline '''
        log.debug("populating ambiguous bases from reference...")
        for i in range(self.len):
            if self.ref[i].upper() in Bio.Data.IUPACData.ambiguous_dna_values.get(self.consensus[i].upper(), []):
                self.consensus[i] = self.ref[i]

    def trim_ends(self):
        ''' This trims down the consensus so it cannot go beyond the given reference genome '''
        log.debug("trimming ends...")
        for end_iterator in (range(self.len), reversed(range(self.len))):
            for i in end_iterator:
                if self.ref[i] != "-":
                    break
                else:
                    self.consensus[i] = "-"

    def replace_end_gaps(self):
        ''' This fills out the ends of the consensus with reference sequence '''
        log.debug("populating leading and trailing gaps from reference...")
        for end_iterator in (range(self.len), reversed(range(self.len))):
            for i in end_iterator:
                if self.consensus[i] != "-":
                    break
                self.consensus[i] = self.ref[i]

    def replace_5ends(self, replace_length):
        ''' This replaces everything within <replace_length> of the ends of the
            reference genome with the reference genome.
        '''
        log.debug("replacing 5' ends...")
        ct = 0
        for i in range(self.len):
            if self.ref[i] != "-":
                ct = ct + 1
            if ct == replace_length:
                for j in range(i + 1):
                    self.consensus[j] = self.ref[j]
                break

    def replace_3ends(self, replace_length):
        log.debug("replacing 3' ends...")
        ct = 0
        for i in reversed(range(self.len)):
            if self.ref[i] != "-":
                ct = ct + 1
            if ct == replace_length:
                for j in range(i, self.len):
                    self.consensus[j] = self.ref[j]
                break

    def remove_end_ns(self):
        ''' This clips off any N's that begin or end the consensus.
            Not normally used in our pipeline
        '''
        log.debug("removing leading and trailing N's...")
        for end_iterator in (range(self.len), reversed(range(self.len))):
            for i in end_iterator:
                if (self.consensus[i].upper() == "N" or self.consensus[i] == "-"):
                    self.consensus[i] = "-"
                else:
                    break


class MutableSequence(object):

    def __init__(self, name, start, stop, init_seq=None):
        if not (stop >= start >= 1):
            raise IndexError("coords out of bounds")
        if init_seq is None:
            self.seq = list('N' * (stop - start + 1))
        else:
            self.seq = list(init_seq)
        if stop - start + 1 != len(self.seq):
            raise Exception("wrong length")
        self.start = start
        self.stop = stop
        self.name = name
        self.deletions = []

    def modify(self, p, new_base):
        if not (self.start <= p <= self.stop):
            raise IndexError("position out of bounds")
        i = p - self.start
        self.seq[i] = new_base

    def replace(self, start, stop, new_seq):
        if stop > start:
            self.deletions.append((start, stop, new_seq))
        self.__change__(start, stop, new_seq)

    def __change__(self, start, stop, new_seq):
        if not (self.start <= start <= stop <= self.stop):
            raise IndexError("positions out of bounds")
        start -= self.start
        stop -= self.start
        if start == stop:
            self.seq[start] = new_seq
        for i in range(max(stop - start + 1, len(new_seq))):
            if start + i <= stop:
                if i < len(new_seq):
                    if start + i == stop:
                        # new allele is >= ref length, fill out the rest of the bases
                        self.seq[start + i] = new_seq[i:]
                    else:
                        self.seq[start + i] = new_seq[i]
                else:
                    # new allele is shorter than ref, so delete extra bases
                    self.seq[start + i] = ''

    def replay_deletions(self):
        for start, stop, new_seq in self.deletions:
            self.__change__(start, stop, new_seq)

    def emit(self):
        return (self.name, ''.join(self.seq))


def alleles_to_ambiguity(allelelist):
    ''' Convert a list of DNA bases to a single ambiguity base.
        All alleles must be one base long.  '''
    for a in allelelist:
        if len(a) != 1:
            raise Exception("all alleles must be one base long")
    if len(allelelist) == 1:
        return allelelist[0]
    else:
        convert = dict([(tuple(sorted(v)), k) for k, v in Bio.Data.IUPACData.ambiguous_dna_values.items() if k != 'X'])
        key = tuple(sorted(set(a.upper() for a in allelelist)))
        return convert[key]


def vcfrow_parse_and_call_snps(vcfrow, samples, min_dp=0, major_cutoff=0.5, min_dp_ratio=0.0):
    ''' Parse a single row of a VCF file, emit an iterator over each sample,
        call SNP genotypes using custom viral method based on read counts.
    '''
    # process this row
    c = vcfrow[0]
    alleles = [vcfrow[3]] + [a for a in vcfrow[4].split(',') if a not in '.']
    start = int(vcfrow[1])
    stop = start + len(vcfrow[3]) - 1
    format_col = vcfrow[8].split(':')
    format_col = dict((format_col[i], i) for i in range(len(format_col)))
    assert 'GT' in format_col and format_col['GT'] == 0    # required by VCF spec
    assert len(vcfrow) == 9 + len(samples)
    info = [x.split('=') for x in vcfrow[7].split(';') if x != '.']
    info = dict(x for x in info if len(x) == 2)
    info_dp = int(info.get('DP', 0))

    # process each sample
    for i in range(len(samples)):
        sample = samples[i]
        rec = vcfrow[i + 9].split(':')

        # require a minimum read coverage
        if len(alleles) == 1:
            # simple invariant case
            dp = ('DP' in format_col and len(rec) > format_col['DP']) and int(rec[format_col['DP']]) or 0
            if dp < min_dp:
                continue
            geno = alleles
            if info_dp and float(dp) / info_dp < min_dp_ratio:
                log.warn(
                    "dropping invariant call at %s:%s-%s %s (%s) due to low DP ratio (%s / %s = %s < %s)", c, start,
                    stop, sample, geno, dp, info_dp, float(dp) / info_dp, min_dp_ratio
                )
                continue
        else:
            # variant: manually call the highest read count allele if it exceeds a threshold
            assert ('AD' in format_col and len(rec) > format_col['AD'])
            allele_depths = list(map(int, rec[format_col['AD']].split(',')))
            assert len(allele_depths) == len(alleles)
            allele_depths = [(allele_depths[i], alleles[i]) for i in range(len(alleles)) if allele_depths[i] > 0]
            allele_depths = list(reversed(sorted((n, a) for n, a in allele_depths if n >= min_dp)))
            if not allele_depths:
                continue
            dp = sum(n for n, a in allele_depths)

            if allele_depths[0][0] > (dp * major_cutoff):
                # call a single allele at this position if it is a clear winner
                geno = [allele_depths[0][1]]
            else:
                # call multiple alleles at this position if there is no clear winner
                geno = [a for _, a in allele_depths]
        if geno:
            yield (c, start, stop, sample, geno)


def vcf_to_seqs(vcfIter, chrlens, samples, min_dp=0, major_cutoff=0.5, min_dp_ratio=0.0):
    ''' Take a VCF iterator and produce an iterator of chromosome x sample full sequences.'''
    seqs = {}
    cur_c = None
    for vcfrow in vcfIter:
        try:
            for c, start, stop, s, alleles in vcfrow_parse_and_call_snps(
                vcfrow, samples, min_dp=min_dp,
                major_cutoff=major_cutoff,
                min_dp_ratio=min_dp_ratio
            ):
                # changing chromosome?
                if c != cur_c:
                    if cur_c is not None:
                        # dump the previous chromosome before starting a new one
                        for s in samples:
                            seqs[s].replay_deletions()    # because of the order of VCF rows with indels
                            yield seqs[s].emit()

                    # prepare base sequences for this chromosome
                    cur_c = c
                    for s in samples:
                        name = len(samples) > 1 and ("%s-%s" % (c, s)) or c
                        seqs[s] = MutableSequence(name, 1, chrlens[c])

                # modify sequence for this chromosome/sample/position
                if len(alleles) == 1:
                    # call a single allele
                    seqs[s].replace(start, stop, alleles[0])
                elif all(len(a) == 1 for a in alleles):
                    # call an ambiguous SNP
                    seqs[s].replace(start, stop, alleles_to_ambiguity(alleles))
                else:
                    # mix of indels with no clear winner... force the most popular one
                    seqs[s].replace(start, stop, alleles[0])
        except:
            log.exception("Exception occurred while parsing VCF file.  Row: '%s'", vcfrow)
            raise

    # at the end, dump the last chromosome
    if cur_c is not None:
        for s in samples:
            seqs[s].replay_deletions()    # because of the order of VCF rows with indels
            yield seqs[s].emit()


def parser_vcf_to_fasta(parser=argparse.ArgumentParser()):
    parser.add_argument("inVcf", help="Input VCF file")
    parser.add_argument("outFasta", help="Output FASTA file")
    parser.add_argument(
        "--trim_ends",
        action="store_true",
        dest="trim_ends",
        default=False,
        help="""If specified, we will strip off continuous runs of N's from the beginning
        and end of the sequences before writing to output.  Interior N's will not be
        changed."""
    )
    parser.add_argument(
        "--min_coverage",
        dest="min_dp",
        type=int,
        help="""Specify minimum read coverage (with full agreement) to make a call.
        [default: %(default)s]""",
        default=3
    )
    parser.add_argument(
        "--major_cutoff",
        dest="major_cutoff",
        type=float,
        help="""If the major allele is present at a frequency higher than this cutoff,
        we will call an unambiguous base at that position.  If it is equal to or below
        this cutoff, we will call an ambiguous base representing all possible alleles at
        that position. [default: %(default)s]""",
        default=0.5
    )
    parser.add_argument(
        "--min_dp_ratio",
        dest="min_dp_ratio",
        type=float,
        help="""The input VCF file often reports two read depth values (DP)--one for
        the position as a whole, and one for the sample in question.  We can optionally
        reject calls in which the sample read count is below a specified fraction of the
        total read count.  This filter will not apply to any sites unless both DP values
        are reported.  [default: %(default)s]""",
        default=0.0
    )
    parser.add_argument(
        "--name",
        dest="name",
        nargs="*",
        help="output sequence names (default: reference names in VCF file)",
        default=[]
    )
    util.cmd.common_args(parser, (('loglevel', None), ('version', None)))
    util.cmd.attach_main(parser, main_vcf_to_fasta)
    return parser


def main_vcf_to_fasta(args):
    ''' Take input genotypes (VCF) and construct a consensus sequence
        (fasta) by using majority-read-count alleles in the VCF.
        Genotypes in the VCF will be ignored--we will use the allele
        with majority read support (or an ambiguity base if there is no clear majority).
        Uncalled positions will be emitted as N's.
        Author: dpark.
    '''
    assert args.min_dp >= 0
    assert 0.0 <= args.major_cutoff < 1.0

    with util.vcf.VcfReader(args.inVcf) as vcf:
        chrlens = dict(vcf.chrlens())
        samples = vcf.samples()

    assert len(
        samples
    ) == 1, """Multiple sample columns were found in the intermediary VCF file
        of the refine_assembly step, suggesting multiple sample names are present
        upstream in the BAM file. Please correct this so there is only one sample in the BAM file."""

    with open(args.outFasta, 'wt') as outf:
        chr_idx = 0
        for chr_idx, (header, seq) in enumerate(
            vcf_to_seqs(
                util.file.read_tabfile(args.inVcf),
                chrlens,
                samples,
                min_dp=args.min_dp,
                major_cutoff=args.major_cutoff,
                min_dp_ratio=args.min_dp_ratio
            )
        ):
            if args.trim_ends:
                seq = seq.strip('Nn')
            if args.name:
                header = args.name[chr_idx % len(args.name)]
            for line in util.file.fastaMaker([(header, seq)]):
                outf.write(line)

    # done
    log.info("done")
    return 0


__commands__.append(('vcf_to_fasta', parser_vcf_to_fasta))


def parser_trim_fasta(parser=argparse.ArgumentParser()):
    parser.add_argument("inFasta", help="Input fasta file")
    parser.add_argument("outFasta", help="Output (trimmed) fasta file")
    util.cmd.common_args(parser, (('loglevel', None), ('version', None)))
    util.cmd.attach_main(parser, trim_fasta, split_args=True)
    return parser


def trim_fasta(inFasta, outFasta):
    ''' Take input sequences (fasta) and trim any continuous sections of
        N's from the ends of them.  Write trimmed sequences to an output fasta file.
    '''
    with open(outFasta, 'wt') as outf:
        with open(inFasta, 'rt') as inf:
            for record in Bio.SeqIO.parse(inf, 'fasta'):
                for line in util.file.fastaMaker([(record.id, str(record.seq).strip('Nn'))]):
                    outf.write(line)
    log.info("done")
    return 0


__commands__.append(('trim_fasta', parser_trim_fasta))


def deambig_base(base):
    ''' Take a single base (possibly a IUPAC ambiguity code) and return a random
        non-ambiguous base from among the possibilities '''
    return random.choice(Bio.Data.IUPACData.ambiguous_dna_values[base.upper()])


def deambig_fasta(inFasta, outFasta):
    ''' Take input sequences (fasta) and replace any ambiguity bases with a
        random unambiguous base from among the possibilities described by the ambiguity
        code.  Write output to fasta file.
    '''
    with util.file.open_or_gzopen(outFasta, 'wt') as outf:
        with util.file.open_or_gzopen(inFasta, 'rt') as inf:
            for record in Bio.SeqIO.parse(inf, 'fasta'):
                for line in util.file.fastaMaker([(record.id, ''.join(map(deambig_base, str(record.seq))))]):
                    outf.write(line)
    return 0


def parser_deambig_fasta(parser=argparse.ArgumentParser()):
    parser.add_argument("inFasta", help="Input fasta file")
    parser.add_argument("outFasta", help="Output fasta file")
    util.cmd.common_args(parser, (('loglevel', None), ('version', None)))
    util.cmd.attach_main(parser, deambig_fasta, split_args=True)
    return parser


__commands__.append(('deambig_fasta', parser_deambig_fasta))


def vcf_dpdiff(vcfs):
    for vcf in vcfs:
        with util.vcf.VcfReader(vcf) as v:
            samples = v.samples()
        assert len(samples) == 1
        for row in util.file.read_tabfile(vcf):
            dp1 = int(dict(x.split('=') for x in row[7].split(';') if x != '.').get('DP', 0))
            dp2 = 0
            if 'DP' in row[8].split(':'):
                dpidx = row[8].split(':').index('DP')
                if len(row[9].split(':')) > dpidx:
                    dp2 = int(row[9].split(':')[dpidx])
            ratio = ''
            if dp1:
                ratio = float(dp2) / dp1
            yield (row[0], row[1], samples[0], dp1, dp2, dp1 - dp2, ratio)


def parser_dpdiff(parser=argparse.ArgumentParser()):
    parser.add_argument("inVcfs", help="Input VCF file", nargs='+')
    parser.add_argument("outFile", help="Output flat file")
    util.cmd.common_args(parser, (('loglevel', None), ('version', None)))
    util.cmd.attach_main(parser, dpdiff, split_args=True)
    return parser


def dpdiff(inVcfs, outFile):
    ''' Take input VCF files (all with only one sample each) and report
        on the discrepancies between the two DP fields (one in INFO and one in the
        sample's genotype column).
    '''
    header = ['chr', 'pos', 'sample', 'dp_info', 'dp_sample', 'diff', 'ratio']
    with open(outFile, 'wt') as outf:
        outf.write('#' + '\t'.join(header) + '\n')
        for row in vcf_dpdiff(inVcfs):
            outf.write('\t'.join(map(str, row)) + '\n')
    return 0


#__commands__.append(('dpdiff', parser_dpdiff))


def full_parser():
    return util.cmd.make_parser(__commands__, __doc__)


if __name__ == '__main__':
    util.cmd.main_argparse(__commands__, __doc__)<|MERGE_RESOLUTION|>--- conflicted
+++ resolved
@@ -378,12 +378,8 @@
             tools.spades.SpadesTool().assemble(reads_fwd=reads_fwd, reads_bwd=reads_bwd, reads_unpaired=reads_unpaired,
                                                contigs_untrusted=contigs_untrusted, contigs_trusted=contigs_trusted,
                                                contigs_out=out_fasta, filter_contigs=filter_contigs,
-<<<<<<< HEAD
+                                               min_contig_len=min_contig_len,
                                                kmer_sizes=kmer_sizes, always_succeed=always_succeed, max_kmer_sizes=max_kmer_sizes,
-=======
-                                               min_contig_len=min_contig_len,
-                                               kmer_sizes=kmer_sizes, mask_errors=mask_errors, max_kmer_sizes=max_kmer_sizes,
->>>>>>> fbf60039
                                                spades_opts=spades_opts, mem_limit_gb=mem_limit_gb,
                                                threads=threads)
         except subprocess.CalledProcessError as e:
@@ -407,14 +403,11 @@
     parser.add_argument('--outReads', default=None, help='Save the trimmomatic/prinseq/subsamp reads to a BAM file')
     parser.add_argument('--filterContigs', dest='filter_contigs', default=False, action='store_true', 
                         help='only output contigs SPAdes is sure of (drop lesser-quality contigs from output)')
-<<<<<<< HEAD
     parser.add_argument('--alwaysSucceed', dest='always_succeed', default=False, action='store_true',
                         help='if assembly fails for any reason, output an empty contigs file, rather than failing with '
                         'an error code')
-=======
     parser.add_argument('--minContigLen', dest='min_contig_len', type=int, default=0,
                         help='only output contigs longer than this many bp')
->>>>>>> fbf60039
     parser.add_argument('--spadesOpts', dest='spades_opts', default='', help='(advanced) Extra flags to pass to the SPAdes assembler')
     parser.add_argument('--memLimitGb', dest='mem_limit_gb', default=4, type=int, help='Max memory to use, in GB (default: %(default)s)')
     util.cmd.common_args(parser, (('threads', None), ('loglevel', None), ('version', None), ('tmp_dir', None)))
