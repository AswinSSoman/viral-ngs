--- conflicted
+++ resolved
@@ -56,13 +56,10 @@
         # DX_API_TOKEN (for DNAnexus builds)
         - secure: RENKuendRiAmWxn+lgGF+XXPUHzfRDHGUaP4uR5mpnKOqGKVZX3uadFv/w1POuyxIR7QEt0EcgtbjJYsvEioyQRwsYQe9f1ekQU1k6+cyPS/eDqvwciXA2M+yqjNdAafQu4drN+aNV7qC8ZEU0MZXk3IaItB4g8z5ZfxfM54+m0=
         - DX_PROJECT=project-F8PQ6380xf5bK0Qk0YPjB17P
-<<<<<<< HEAD
         # $BUNDLE_SECRET (for testing GATK on Cromwell-local and DNAnexus)
         - secure: KX7DwKRD85S7NgspxevgbulTtV+jHQIiM6NBus2/Ur/P0RMdpt0EQQ2wDq79qGN70bvvkw901N7EjSYd+GWCAM7StXtaxnLRrrZ3XI1gX7KMk8E3QzPf0zualLDs7cuQmL6l6WiElUAEqumLc7WGpLZZLdSPzNqFSg+CBKCmTI8=
         # $VIRAL_NGS_METADATA_PATH (for testing metadata logging to s3)
         - secure: YsQou7q6EqbfjuD6dpaKoYJBMZC2ZSHBsSN4C27ZmvR4sLFRZFpxYsr2YGQpruuvDGZMyL8gBBEfYr7E1TtnupA2WwCPnlJzHkPpy8sTaJ1az2GcjNvHwGDKybD4ZKSMREALHMUIMCa30ae3EPHRgDxCzEdfpoIF9zezeHgbxds=
-=======
->>>>>>> 5bff24ee
       install:
         #- travis/upgrade-docker.sh
         - travis/install-wdl.sh
@@ -164,15 +161,11 @@
       sudo: required
       env:
         - TRAVIS_JOB=test_py27
-<<<<<<< HEAD
-        - PYTEST_ADDOPTS="-rsxX -n 2 --durations=25 --fixture-durations=10 --junit-xml=pytest.xml --cov-report= --cov broad_utils --cov illumina --cov assembly --cov interhost --cov intrahost --cov metagenomics --cov ncbi --cov read_utils --cov reports --cov taxon_filter --cov tools --cov util"
+        - PYTEST_ADDOPTS="-rsxX -n 2 --durations=25 --fixture-durations=10 --junit-xml=pytest.xml --cov-report= --cov broad_utils --cov illumina --cov assembly --cov interhost --cov intrahost --cov metagenomics --cov ncbi --cov read_utils --cov reports --cov taxon_filter --cov tools --cov util -cov file_utils"
         # $BUNDLE_SECRET (for testing GATK)
         - secure: KX7DwKRD85S7NgspxevgbulTtV+jHQIiM6NBus2/Ur/P0RMdpt0EQQ2wDq79qGN70bvvkw901N7EjSYd+GWCAM7StXtaxnLRrrZ3XI1gX7KMk8E3QzPf0zualLDs7cuQmL6l6WiElUAEqumLc7WGpLZZLdSPzNqFSg+CBKCmTI8=
         # $VIRAL_NGS_METADATA_PATH (for testing metadata logging to s3)
         - secure: YsQou7q6EqbfjuD6dpaKoYJBMZC2ZSHBsSN4C27ZmvR4sLFRZFpxYsr2YGQpruuvDGZMyL8gBBEfYr7E1TtnupA2WwCPnlJzHkPpy8sTaJ1az2GcjNvHwGDKybD4ZKSMREALHMUIMCa30ae3EPHRgDxCzEdfpoIF9zezeHgbxds=
-=======
-        - PYTEST_ADDOPTS="-rsxX -n 2 --durations=25 --fixture-durations=10 --junit-xml=pytest.xml --cov-report= --cov broad_utils --cov illumina --cov assembly --cov interhost --cov intrahost --cov metagenomics --cov ncbi --cov read_utils --cov reports --cov taxon_filter --cov tools --cov util --cov file_utils"
->>>>>>> 5bff24ee
       before_install: travis/before_install.sh
       install:
         - source travis/install-conda.sh
@@ -191,15 +184,11 @@
       sudo: required
       env:
         - TRAVIS_JOB=test_py36
-<<<<<<< HEAD
-        - PYTEST_ADDOPTS="-rsxX -n 2 --durations=25 --fixture-durations=10 --junit-xml=pytest.xml --cov-report= --cov broad_utils --cov illumina --cov assembly --cov interhost --cov intrahost --cov metagenomics --cov ncbi --cov read_utils --cov reports --cov taxon_filter --cov tools --cov util"
+        - PYTEST_ADDOPTS="-rsxX -n 2 --durations=25 --fixture-durations=10 --junit-xml=pytest.xml --cov-report= --cov broad_utils --cov illumina --cov assembly --cov interhost --cov intrahost --cov metagenomics --cov ncbi --cov read_utils --cov reports --cov taxon_filter --cov tools --cov util --cov file_utills"
         # $BUNDLE_SECRET (for testing GATK)
         - secure: KX7DwKRD85S7NgspxevgbulTtV+jHQIiM6NBus2/Ur/P0RMdpt0EQQ2wDq79qGN70bvvkw901N7EjSYd+GWCAM7StXtaxnLRrrZ3XI1gX7KMk8E3QzPf0zualLDs7cuQmL6l6WiElUAEqumLc7WGpLZZLdSPzNqFSg+CBKCmTI8=
         # $VIRAL_NGS_METADATA_PATH (for testing metadata logging to s3)
         - secure: YsQou7q6EqbfjuD6dpaKoYJBMZC2ZSHBsSN4C27ZmvR4sLFRZFpxYsr2YGQpruuvDGZMyL8gBBEfYr7E1TtnupA2WwCPnlJzHkPpy8sTaJ1az2GcjNvHwGDKybD4ZKSMREALHMUIMCa30ae3EPHRgDxCzEdfpoIF9zezeHgbxds=
-=======
-        - PYTEST_ADDOPTS="-rsxX -n 2 --durations=25 --fixture-durations=10 --junit-xml=pytest.xml --cov-report= --cov broad_utils --cov illumina --cov assembly --cov interhost --cov intrahost --cov metagenomics --cov ncbi --cov read_utils --cov reports --cov taxon_filter --cov tools --cov util --cov file_utils"
->>>>>>> 5bff24ee
       before_install: travis/before_install.sh
       install:
         - source travis/install-conda.sh
@@ -220,15 +209,11 @@
       sudo: required
       env:
         - TRAVIS_JOB=test_snakemake
-<<<<<<< HEAD
-        - PYTEST_ADDOPTS="-rsxX -n 2 --durations=25 --fixture-durations=10 --junit-xml=pytest.xml --cov-report= --cov broad_utils --cov illumina --cov assembly --cov interhost --cov intrahost --cov metagenomics --cov ncbi --cov read_utils --cov reports --cov taxon_filter --cov tools --cov util"
+        - PYTEST_ADDOPTS="-rsxX -n 2 --durations=25 --fixture-durations=10 --junit-xml=pytest.xml --cov-report= --cov broad_utils --cov illumina --cov assembly --cov interhost --cov intrahost --cov metagenomics --cov ncbi --cov read_utils --cov reports --cov taxon_filter --cov tools --cov util --cov file_utils"
         # $BUNDLE_SECRET (for testing GATK)
         - secure: KX7DwKRD85S7NgspxevgbulTtV+jHQIiM6NBus2/Ur/P0RMdpt0EQQ2wDq79qGN70bvvkw901N7EjSYd+GWCAM7StXtaxnLRrrZ3XI1gX7KMk8E3QzPf0zualLDs7cuQmL6l6WiElUAEqumLc7WGpLZZLdSPzNqFSg+CBKCmTI8=
         # $VIRAL_NGS_METADATA_PATH (for testing metadata logging to s3)
         - secure: YsQou7q6EqbfjuD6dpaKoYJBMZC2ZSHBsSN4C27ZmvR4sLFRZFpxYsr2YGQpruuvDGZMyL8gBBEfYr7E1TtnupA2WwCPnlJzHkPpy8sTaJ1az2GcjNvHwGDKybD4ZKSMREALHMUIMCa30ae3EPHRgDxCzEdfpoIF9zezeHgbxds=
-=======
-        - PYTEST_ADDOPTS="-rsxX -n 2 --durations=25 --fixture-durations=10 --junit-xml=pytest.xml --cov-report= --cov broad_utils --cov illumina --cov assembly --cov interhost --cov intrahost --cov metagenomics --cov ncbi --cov read_utils --cov reports --cov taxon_filter --cov tools --cov util --cov file_utils"
->>>>>>> 5bff24ee
       before_install: travis/before_install.sh
       install:
         - source travis/install-conda.sh
